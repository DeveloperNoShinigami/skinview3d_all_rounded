import * as skinview3d from "../src/skinview3d";
import type { BackEquipment } from "../src/model";
import { TransformControls } from "three/examples/jsm/controls/TransformControls.js";
import { IK, IKChain, IKJoint } from "three-ik";
import {
	BoxHelper,
	Euler,
	Mesh,
	MeshBasicMaterial,
	Object3D,
	Raycaster,
	SphereGeometry,
	Vector2,
	Vector3,
} from "three";

import "./style.css";
import { GeneratedAnimation } from "./generated-animation";
import { JumpAnimation } from "./jump-animation";

const skinParts = [
	"head",
	"body",
	"rightUpperArm",
	"leftUpperArm",
	"rightUpperLeg",
	"leftUpperLeg",
	"rightElbow",
	"leftElbow",
	"rightKnee",
	"leftKnee",
	"rightLowerArm",
	"leftLowerArm",
	"rightLowerLeg",
	"leftLowerLeg",
];
const skinLayers = ["innerLayer", "outerLayer"];
const animationClasses = {
	idle: skinview3d.IdleAnimation,
	walk: skinview3d.WalkingAnimation,
	run: skinview3d.RunningAnimation,
	fly: skinview3d.FlyingAnimation,
	wave: skinview3d.WaveAnimation,
	bend: skinview3d.BendAnimation,
	crouch: skinview3d.CrouchAnimation,
	hit: skinview3d.HitAnimation,
	generated: GeneratedAnimation,
	jump: JumpAnimation,
};

let skinViewer: skinview3d.SkinViewer;
let transformControls: TransformControls | null = null;
let positionControls: TransformControls | null = null;
let selectedPlayer: skinview3d.PlayerObject;
let positionControllerEnabled = false;
let previousPositionAutoRotate = false;
let previousPositionAnimationPaused = false;
let selectedBone = "playerObject";
const keyframes: Array<{ time: number; bone: string; position: Vector3; rotation: Euler }> = [];
let editorEnabled = false;
let previousAutoRotate = false;
let previousAnimationPaused = false;
let loadedAnimation: skinview3d.Animation | null = null;
let uploadStatusEl: HTMLElement | null = null;
const ikChains: Record<string, { target: Object3D; effector: Object3D; ik: IK; bones: string[]; root: IKJoint }> = {};
let ikUpdateId: number | null = null;
let jointHelpers: BoxHelper[] = [];
const extraPlayers: skinview3d.PlayerObject[] = [];
let selectionHelper: BoxHelper | null = null;
const raycaster = new Raycaster();
const pointer = new Vector2();
const extraPlayerControls: HTMLElement[] = [];
let canvasWidth: HTMLInputElement | null = null;
let canvasHeight: HTMLInputElement | null = null;
let playerSelector: HTMLSelectElement | null = null;
const spacingOptions = [20, 40, 60];
let spacingIndex = 0;

function initializeAssetMenu(): void {
	const mainMenu = document.getElementById("main_menu");
	const subMenu = document.getElementById("sub_menu");
	if (!mainMenu || !subMenu) {
		return;
	}

	const showMain = () => {
		subMenu.classList.add("hidden");
		subMenu.innerHTML = "";
		mainMenu.classList.remove("hidden");
	};

	const createMenu = (title: string, load: (source: string | File) => Promise<unknown> | unknown) => {
		mainMenu.classList.add("hidden");
		subMenu.classList.remove("hidden");
		subMenu.innerHTML = `<h1>${title}</h1>
<p class="control">Provide a URL or choose a file.</p>
<input id="menu_url" type="text" class="control" placeholder="URL" />
<input id="menu_file" type="file" class="control" />`;
		const urlInput = subMenu.querySelector("#menu_url") as HTMLInputElement;
		const fileInput = subMenu.querySelector("#menu_file") as HTMLInputElement;

		urlInput?.addEventListener("change", () => {
			const url = urlInput.value.trim();
			if (url) {
				void Promise.resolve(load(url)).finally(showMain);
			} else {
				showMain();
			}
		});

		fileInput?.addEventListener("change", () => {
			const file = fileInput.files?.[0];
			if (file) {
				void Promise.resolve(load(file)).finally(showMain);
			} else {
				showMain();
			}
		});
	};

	document.getElementById("menu_skin")?.addEventListener("click", () => {
		createMenu("Load Skin", source => skinViewer.loadSkin(source, {}, selectedPlayer));
	});

	document.getElementById("menu_back")?.addEventListener("click", () => {
		mainMenu.classList.add("hidden");
		subMenu.classList.remove("hidden");
		subMenu.innerHTML = `<h1>Load Back Item</h1>
<p class="control">Choose cape or elytra then provide a texture.</p>
<div class="control"><label><input type="radio" name="back_type" value="cape" checked /> Cape</label>
<label><input type="radio" name="back_type" value="elytra" /> Elytra</label></div>
<input id="menu_url" type="text" class="control" placeholder="URL" />
<input id="menu_file" type="file" class="control" />`;
		const urlInput = subMenu.querySelector("#menu_url") as HTMLInputElement;
		const fileInput = subMenu.querySelector("#menu_file") as HTMLInputElement;
		const load = (source: string | File) => {
			const equip = (subMenu.querySelector('input[name="back_type"]:checked') as HTMLInputElement)
				?.value as BackEquipment;
			return skinViewer.loadCape(source, { backEquipment: equip }, selectedPlayer);
		};
		urlInput?.addEventListener("change", () => {
			const url = urlInput.value.trim();
			if (url) {
				void Promise.resolve(load(url)).finally(showMain);
			} else {
				showMain();
			}
		});
		fileInput?.addEventListener("change", () => {
			const file = fileInput.files?.[0];
			if (file) {
				void Promise.resolve(load(file)).finally(showMain);
			} else {
				showMain();
			}
		});
	});

	document.getElementById("menu_ears")?.addEventListener("click", () => {
		createMenu("Load Ears", source => skinViewer.loadEars(source, {}, selectedPlayer));
	});

	document.getElementById("menu_animation")?.addEventListener("click", () => {
		createMenu("Load Animation", async source => {
			let text: string;
			if (typeof source === "string") {
				const resp = await fetch(source);
				text = await resp.text();
			} else {
				text = await source.text();
			}
			const data = JSON.parse(text);
			loadedAnimation = skinview3d.createKeyframeAnimation(data);
			skinViewer.setAnimation(selectedPlayer, loadedAnimation);
		});
	});
}

function updateJointHighlight(enabled: boolean): void {
	for (const helper of jointHelpers) {
		skinViewer.scene.remove(helper);
	}
	jointHelpers = [];
	if (enabled) {
		const joints = [
			selectedPlayer.skin.rightElbow,
			selectedPlayer.skin.leftElbow,
			selectedPlayer.skin.rightLowerArm,
			selectedPlayer.skin.leftLowerArm,
			selectedPlayer.skin.rightKnee,
			selectedPlayer.skin.leftKnee,
			selectedPlayer.skin.rightLowerLeg,
			selectedPlayer.skin.leftLowerLeg,
		];
		for (const joint of joints) {
			const helper = new BoxHelper(joint, 0xff0000);
			helper.update();
			jointHelpers.push(helper);
			skinViewer.scene.add(helper);
		}
	}
}

function updateJointHelpers(): void {
	for (const helper of jointHelpers) {
		helper.update();
	}
	selectionHelper?.update();
	requestAnimationFrame(updateJointHelpers);
}
updateJointHelpers();

function getBone(path: string): Object3D {
	if (path === "playerObject") {
		return selectedPlayer;
	}
	if (path.startsWith("ik.")) {
		return ikChains[path]?.target ?? selectedPlayer;
	}
	return path.split(".").reduce((obj: any, part) => obj?.[part], selectedPlayer) ?? selectedPlayer;
}

function updateViewportSize(): void {
	const skinContainer = document.getElementById("skin_container") as HTMLCanvasElement;
	if (!skinContainer) {
		return;
	}
	if (editorEnabled || extraPlayers.length > 0) {
		skinContainer.classList.add("expanded");
		skinViewer.width = 800;
		skinViewer.height = 600;
	} else {
		skinContainer.classList.remove("expanded");
		if (canvasWidth && canvasHeight) {
			skinViewer.width = Number(canvasWidth.value);
			skinViewer.height = Number(canvasHeight.value);
		}
	}

	function selectPlayer(player: skinview3d.PlayerObject | null): void {
		if (selectionHelper) {
			skinViewer.scene.remove(selectionHelper);
			selectionHelper = null;
		}
		selectedPlayer = player ?? skinViewer.playerObject;
		if (player) {
			selectionHelper = new BoxHelper(selectedPlayer, 0x00ff00);
			selectionHelper.update();
			skinViewer.scene.add(selectionHelper);
		}
		const highlight = (document.getElementById("highlight_joints") as HTMLInputElement)?.checked ?? false;
		updateJointHighlight(highlight);
		if (editorEnabled) {
			setupIK();
		}
		for (const part of skinParts) {
			const skinPart = (selectedPlayer.skin as any)[part];
			for (const layer of skinLayers) {
				const checkbox = document.querySelector<HTMLInputElement>(
					`#layers_table input[type="checkbox"][data-part="${part}"][data-layer="${layer}"]`
				);
				const skinLayer = skinPart?.[layer];
				if (checkbox && skinLayer) {
					checkbox.checked = skinLayer.visible;
				}
			}
		}
		const backEquipmentRadios = document.querySelectorAll<HTMLInputElement>(
			'input[type="radio"][name="back_equipment"]'
		);
		for (const el of backEquipmentRadios) {
			el.checked = selectedPlayer.backEquipment === el.value;
		}

		if (playerSelector) {
			if (selectedPlayer === skinViewer.playerObject) {
				playerSelector.value = "0";
			} else {
				const idx = extraPlayers.indexOf(selectedPlayer);
				playerSelector.value = idx >= 0 ? String(idx + 1) : "0";
			}
		}
	}

	function handlePlayerClick(event: MouseEvent): void {
		const rect = skinViewer.renderer.domElement.getBoundingClientRect();
		pointer.x = ((event.clientX - rect.left) / rect.width) * 2 - 1;
		pointer.y = -((event.clientY - rect.top) / rect.height) * 2 + 1;
		raycaster.setFromCamera(pointer, skinViewer.camera);
		const players = [skinViewer.playerObject, ...extraPlayers];
		let hit: skinview3d.PlayerObject | null = null;
		for (const p of players) {
			if (raycaster.intersectObject(p, true).length > 0) {
				hit = p;
				break;
			}
		}
		if (hit && hit !== selectedPlayer) {
			selectPlayer(hit);
		} else {
			selectPlayer(null);
		}
	}
}

function createPlayerResourceMenu(player: skinview3d.PlayerObject, index: number): HTMLElement {
	const div = document.createElement("div");
	div.className = "control-section";

	const animLabel = document.createElement("label");
	animLabel.textContent = `Player ${index} animation: `;
	const select = document.createElement("select");
	for (const name of Object.keys(animationClasses)) {
		const option = document.createElement("option");
		option.value = name;
		option.textContent = name;
		select.appendChild(option);
	}
	select.value = "idle";
	select.addEventListener("change", () => {
		const cls = animationClasses[select.value as keyof typeof animationClasses];
		const newAnim = new cls();
		skinViewer.setAnimation(player, newAnim);
	});
	animLabel.appendChild(select);
	div.appendChild(animLabel);

<<<<<<< HEAD
	const skinBtn = document.createElement("button");
	skinBtn.className = "control";
	skinBtn.textContent = "Skin";
	const skinInput = document.createElement("input");
	skinInput.type = "file";
	skinInput.accept = "image/*";
	skinInput.classList.add("hidden");
	skinInput.addEventListener("change", async () => {
		const file = skinInput.files?.[0];
		if (file) {
			await skinViewer.loadSkin(file, {}, player);
		}
=======
	const uploadBtn = document.createElement("button");
	uploadBtn.className = "control";
	uploadBtn.textContent = "Load...";
	div.appendChild(uploadBtn);

	const menu = document.createElement("ul");
	menu.classList.add("resource-menu", "hidden");

	function handleDocumentClick(event: MouseEvent): void {
		if (!menu.contains(event.target as Node) && event.target !== uploadBtn) {
			menu.classList.add("hidden");
			document.removeEventListener("click", handleDocumentClick);
		}
	}

	function createMenuItem(label: string, accept: string, load: (file: File) => void | Promise<void>): void {
		const input = document.createElement("input");
		input.type = "file";
		input.accept = accept;
		input.classList.add("hidden");
		input.addEventListener("change", async () => {
			const file = input.files?.[0];

			if (file) {
				await load(file);
			}
			menu.classList.add("hidden");
			document.removeEventListener("click", handleDocumentClick);
		});

		const item = document.createElement("li");
		item.textContent = label;
		item.addEventListener("click", () => input.click());
		menu.appendChild(item);
		div.appendChild(input);
	}

	createMenuItem("Skin", "image/*", file => {
		void skinViewer.loadSkin(file, {}, player);
>>>>>>> 29434396
	});
	skinBtn.addEventListener("click", () => skinInput.click());
	div.appendChild(skinBtn);
	div.appendChild(skinInput);

	const backBtn = document.createElement("button");
	backBtn.className = "control";
	backBtn.textContent = "Back Items";
	div.appendChild(backBtn);
	const backMenu = document.createElement("div");
	backMenu.classList.add("hidden");
	backMenu.innerHTML = `<p class="control">Choose cape or elytra then provide a texture.</p>
<div class="control"><label><input type="radio" name="back_type_${index}" value="cape" checked /> Cape</label>
<label><input type="radio" name="back_type_${index}" value="elytra" /> Elytra</label></div>
<input id="back_url_${index}" type="text" class="control" placeholder="URL" />
<input id="back_file_${index}" type="file" class="control" />`;
	div.appendChild(backMenu);
	const backUrl = backMenu.querySelector(`#back_url_${index}`) as HTMLInputElement;
	const backFile = backMenu.querySelector(`#back_file_${index}`) as HTMLInputElement;
	const hideBackMenu = () => backMenu.classList.add("hidden");
	const loadBack = (source: string | File) => {
		const equip = (backMenu.querySelector(`input[name="back_type_${index}"]:checked`) as HTMLInputElement)
			?.value as BackEquipment;
		return skinViewer.loadCape(source, { backEquipment: equip }, player);
	};
	backUrl.addEventListener("change", () => {
		const url = backUrl.value.trim();
		if (url) {
			void Promise.resolve(loadBack(url)).finally(hideBackMenu);
		} else {
			hideBackMenu();
		}
	});
	backFile.addEventListener("change", () => {
		const file = backFile.files?.[0];
		if (file) {
			void Promise.resolve(loadBack(file)).finally(hideBackMenu);
		} else {
			hideBackMenu();
		}
	});
	backBtn.addEventListener("click", () => {
		backMenu.classList.toggle("hidden");
	});

<<<<<<< HEAD
	const earsBtn = document.createElement("button");
	earsBtn.className = "control";
	earsBtn.textContent = "Ears";
	const earsInput = document.createElement("input");
	earsInput.type = "file";
	earsInput.accept = "image/*";
	earsInput.classList.add("hidden");
	earsInput.addEventListener("change", async () => {
		const file = earsInput.files?.[0];
		if (file) {
			await skinViewer.loadEars(file, { textureType: "standalone" }, player);
		}
	});
	earsBtn.addEventListener("click", () => earsInput.click());
	div.appendChild(earsBtn);
	div.appendChild(earsInput);

	const animBtn = document.createElement("button");
	animBtn.className = "control";
	animBtn.textContent = "Animation";
	const animInput = document.createElement("input");
	animInput.type = "file";
	animInput.accept = "application/json";
	animInput.classList.add("hidden");
	animInput.addEventListener("change", async () => {
		const file = animInput.files?.[0];
		if (file) {
			const text = await file.text();
			const data = JSON.parse(text);
			const anim = skinview3d.createKeyframeAnimation(data);
			skinViewer.setAnimation(player, anim);
=======
	div.appendChild(menu);
	uploadBtn.addEventListener("click", event => {
		event.stopPropagation();
		menu.classList.toggle("hidden");
		if (menu.classList.contains("hidden")) {
			document.removeEventListener("click", handleDocumentClick);
		} else {
			document.addEventListener("click", handleDocumentClick);
>>>>>>> 29434396
		}
	});
	animBtn.addEventListener("click", () => animInput.click());
	div.appendChild(animBtn);
	div.appendChild(animInput);

	return div;
}

function addModel(): void {
	const player = skinViewer.addPlayer();
	extraPlayers.push(player);
	const anim = new skinview3d.IdleAnimation();
	skinViewer.setAnimation(player, anim);
	const playerNumber = extraPlayers.length + 1;
	const container = document.getElementById("extra_player_controls");
	if (container) {
		const div = createPlayerResourceMenu(player, playerNumber);
		container.appendChild(div);
		extraPlayerControls.push(div);
	}
	updateViewportSize();
	skinViewer.updateLayout();
}

function removeModel(): void {
	const player = extraPlayers.pop();
	if (player) {
		skinViewer.setAnimation(player, null);
		void skinViewer.loadSkin(null, {}, player);
		void skinViewer.loadCape(null, {}, player);
		void skinViewer.loadEars(null, {}, player);
		skinViewer.removePlayer(player);
		if (selectedPlayer === player) {
			selectPlayer(null);
		}
		const control = extraPlayerControls.pop();
		control?.remove();
	}
	updateViewportSize();
	skinViewer.updateLayout();
}

function obtainTextureUrl(id: string): string {
	const urlInput = document.getElementById(id) as HTMLInputElement;
	const fileInput = document.getElementById(`${id}_upload`) as HTMLInputElement;
	const unsetButton = document.getElementById(`${id}_unset`);
	const file = fileInput?.files?.[0];

	if (!file) {
		if (unsetButton && !unsetButton.classList.contains("hidden")) {
			unsetButton.classList.add("hidden");
		}
		return urlInput?.value || "";
	}

	if (unsetButton) {
		unsetButton.classList.remove("hidden");
	}
	if (urlInput) {
		urlInput.value = `Local file: ${file.name}`;
		urlInput.readOnly = true;
	}
	return URL.createObjectURL(file);
}

function reloadSkin(): void {
	const input = document.getElementById("skin_url") as HTMLInputElement;
	const url = obtainTextureUrl("skin_url");
	if (url === "") {
		// Revert to placeholder skin when URL is empty
		skinViewer.loadSkin(null, {}, selectedPlayer);
		input?.setCustomValidity("");
		if (editorEnabled) {
			setupIK();
		}
	} else {
		const skinModel = document.getElementById("skin_model") as HTMLSelectElement;
		const earsSource = document.getElementById("ears_source") as HTMLSelectElement;

		skinViewer
			.loadSkin(
				url,
				{
					model: skinModel?.value as ModelType,
					ears: earsSource?.value === "current_skin",
				},
				selectedPlayer
			)
			.then(() => {
				input?.setCustomValidity("");
				if (editorEnabled) {
					setupIK();
				}
			})
			.catch(e => {
				input?.setCustomValidity("Image can't be loaded.");
				console.error(e);
			});
	}
}

function reloadCape(): void {
	const input = document.getElementById("cape_url") as HTMLInputElement;
	const url = obtainTextureUrl("cape_url");
	if (url === "") {
		skinViewer.loadCape(null, {}, selectedPlayer);
		input?.setCustomValidity("");
	} else {
		const selectedBackEquipment = document.querySelector(
			'input[type="radio"][name="back_equipment"]:checked'
		) as HTMLInputElement;
		skinViewer
			.loadCape(url, { backEquipment: selectedBackEquipment?.value as BackEquipment }, selectedPlayer)
			.then(() => input?.setCustomValidity(""))
			.catch(e => {
				input?.setCustomValidity("Image can't be loaded.");
				console.error(e);
			});
	}
}

function reloadEars(skipSkinReload = false): void {
	const earsSource = document.getElementById("ears_source") as HTMLSelectElement;
	const sourceType = earsSource?.value;
	let hideInput = true;

	if (sourceType === "none") {
		skinViewer.loadEars(null, {}, selectedPlayer);
	} else if (sourceType === "current_skin") {
		if (!skipSkinReload) {
			reloadSkin();
		}
	} else {
		hideInput = false;
		const options = document.querySelectorAll<HTMLOptionElement>("#default_ears option[data-texture-type]");
		for (const opt of options) {
			opt.disabled = opt.dataset.textureType !== sourceType;
		}

		const input = document.getElementById("ears_url") as HTMLInputElement;
		const url = obtainTextureUrl("ears_url");
		if (url === "") {
			skinViewer.loadEars(null, {}, selectedPlayer);
			input?.setCustomValidity("");
		} else {
			skinViewer
				.loadEars(url, { textureType: sourceType as "standalone" | "skin" }, selectedPlayer)
				.then(() => input?.setCustomValidity(""))
				.catch(e => {
					input?.setCustomValidity("Image can't be loaded.");
					console.error(e);
				});
		}
	}

	const el = document.getElementById("ears_texture_input");
	if (hideInput) {
		if (el && !el.classList.contains("hidden")) {
			el.classList.add("hidden");
		}
	} else if (el) {
		el.classList.remove("hidden");
	}
}

function reloadPanorama(): void {
	const input = document.getElementById("panorama_url") as HTMLInputElement;
	const url = obtainTextureUrl("panorama_url");
	if (url === "") {
		skinViewer.background = null;
		input?.setCustomValidity("");
	} else {
		skinViewer
			.loadPanorama(url)
			.then(() => input?.setCustomValidity(""))
			.catch(e => {
				input?.setCustomValidity("Image can't be loaded.");
				console.error(e);
			});
	}
}

function updateBackground(): void {
	const backgroundType = (document.getElementById("background_type") as HTMLSelectElement)?.value;
	const panoramaSection =
		document.querySelector(".control-section h1")?.textContent === "Panorama"
			? document.querySelector(".control-section h1")?.parentElement
			: null;

	if (backgroundType === "color") {
		const color = (document.getElementById("background_color") as HTMLInputElement)?.value;
		skinViewer.background = color;
		if (panoramaSection) {
			panoramaSection.style.display = "none";
		}
	} else {
		if (panoramaSection) {
			panoramaSection.style.display = "block";
		}
		reloadPanorama();
	}
}

function reloadNameTag(): void {
	const text = (document.getElementById("nametag_text") as HTMLInputElement)?.value;
	if (text === "") {
		skinViewer.nameTag = null;
	} else {
		skinViewer.nameTag = text;
	}
}

function setupIK(): void {
	for (const chain of Object.values(ikChains)) {
		chain.root.constraints = [];
		skinViewer.scene.remove(chain.target);
		if (chain.effector !== chain.target) {
			skinViewer.scene.remove(chain.effector);
		}
	}
	for (const key in ikChains) {
		delete ikChains[key];
	}
	const skin = selectedPlayer.skin;

	const rightLowerArmTarget = new Object3D();
	const rightLowerArmMesh = new Mesh(new SphereGeometry(0.5), new MeshBasicMaterial({ color: 0xff0000 }));
	rightLowerArmTarget.add(rightLowerArmMesh);

	rightLowerArmTarget.position.copy(skin.rightLowerArm.getWorldPosition(new Vector3()));
	skinViewer.scene.add(rightLowerArmTarget);
	const rIK = new IK();
	const rChain = new IKChain();
	const rRoot = new IKJoint(skin.rightUpperArm);
	rChain.add(rRoot); // keep shoulder static
	rChain.add(new IKJoint(skin.rightElbow));
	rChain.add(new IKJoint(skin.rightLowerArm), { target: rightLowerArmTarget });
	rChain.effectorIndex = rChain.joints.length - 1;
	rIK.add(rChain);
	ikChains["ik.rightArm"] = {
		target: rightLowerArmTarget,
		ik: rIK,
		bones: ["skin.rightUpperArm", "skin.rightElbow", "skin.rightLowerArm"],
		root: rRoot,
	};

	const leftLowerArmTarget = new Object3D();
	const leftLowerArmMesh = new Mesh(new SphereGeometry(0.5), new MeshBasicMaterial({ color: 0x00ff00 }));
	leftLowerArmTarget.add(leftLowerArmMesh);

	leftLowerArmTarget.position.copy(skin.leftLowerArm.getWorldPosition(new Vector3()));
	skinViewer.scene.add(leftLowerArmTarget);
	const lIK = new IK();
	const lChain = new IKChain();
	const lRoot = new IKJoint(skin.leftUpperArm);
	lChain.add(lRoot); // keep shoulder static
	lChain.add(new IKJoint(skin.leftElbow));
	lChain.add(new IKJoint(skin.leftLowerArm), { target: leftLowerArmTarget });
	lChain.effectorIndex = lChain.joints.length - 1;
	lIK.add(lChain);
	ikChains["ik.leftArm"] = {
		target: leftLowerArmTarget,

		ik: lIK,
		bones: ["skin.leftUpperArm", "skin.leftElbow", "skin.leftLowerArm"],
		root: lRoot,
	};

	const rightLowerLegTarget = new Object3D();
	const rightLowerLegMesh = new Mesh(new SphereGeometry(0.5), new MeshBasicMaterial({ color: 0x0000ff }));
	rightLowerLegTarget.add(rightLowerLegMesh);

	rightLowerLegTarget.position.copy(skin.rightLowerLeg.getWorldPosition(new Vector3()));
	skinViewer.scene.add(rightLowerLegTarget);
	const rLegIK = new IK();
	const rLegChain = new IKChain();
	const rLegRoot = new IKJoint(skin.rightUpperLeg);
	rLegChain.add(rLegRoot); // keep hip static
	rLegChain.add(new IKJoint(skin.rightKnee));
	rLegChain.add(new IKJoint(skin.rightLowerLeg), { target: rightLowerLegTarget });
	rLegChain.effectorIndex = rLegChain.joints.length - 1;
	rLegIK.add(rLegChain);
	ikChains["ik.rightLeg"] = {
		target: rightLowerLegTarget,

		ik: rLegIK,
		bones: ["skin.rightUpperLeg", "skin.rightKnee", "skin.rightLowerLeg"],
		root: rLegRoot,
	};

	const leftLowerLegTarget = new Object3D();
	const leftLowerLegMesh = new Mesh(new SphereGeometry(0.5), new MeshBasicMaterial({ color: 0xffff00 }));
	leftLowerLegTarget.add(leftLowerLegMesh);

	leftLowerLegTarget.position.copy(skin.leftLowerLeg.getWorldPosition(new Vector3()));
	skinViewer.scene.add(leftLowerLegTarget);
	const lLegIK = new IK();
	const lLegChain = new IKChain();
	const lLegRoot = new IKJoint(skin.leftUpperLeg);
	lLegChain.add(lLegRoot); // keep hip static
	lLegChain.add(new IKJoint(skin.leftKnee));
	lLegChain.add(new IKJoint(skin.leftLowerLeg), { target: leftLowerLegTarget });
	lLegChain.effectorIndex = lLegChain.joints.length - 1;
	lLegIK.add(lLegChain);
	ikChains["ik.leftLeg"] = {
		target: leftLowerLegTarget,
		ik: lLegIK,
		bones: ["skin.leftUpperLeg", "skin.leftKnee", "skin.leftLowerLeg"],
		root: lLegRoot,
	};

	if (ikUpdateId !== null) {
		cancelAnimationFrame(ikUpdateId);
	}
	const update = () => {
		const time =
			loadedAnimation && keyframes.length > 0 ? keyframes[0].time + loadedAnimation.progress * 1000 : Date.now();
		for (const key of Object.keys(ikChains)) {
			applyTargetKeyframe(key, time);
			const chain = ikChains[key];
			chain.target.updateMatrixWorld(true);
			chain.ik.solve();
		}
		ikUpdateId = requestAnimationFrame(update);
	};
	update();

	initializeBoneSelector();
}

function disposeIK(): void {
	if (ikUpdateId !== null) {
		cancelAnimationFrame(ikUpdateId);
		ikUpdateId = null;
	}
	for (const chain of Object.values(ikChains)) {
		chain.root.constraints = [];
		skinViewer.scene.remove(chain.target);
		if (chain.effector !== chain.target) {
			skinViewer.scene.remove(chain.effector);
		}
	}
	for (const key in ikChains) {
		delete ikChains[key];
	}

	initializeBoneSelector();
}

function initializeControls(): void {
	canvasWidth = document.getElementById("canvas_width") as HTMLInputElement;
	canvasHeight = document.getElementById("canvas_height") as HTMLInputElement;
	const fov = document.getElementById("fov") as HTMLInputElement;
	const zoom = document.getElementById("zoom") as HTMLInputElement;
	const globalLight = document.getElementById("global_light") as HTMLInputElement;
	const cameraLight = document.getElementById("camera_light") as HTMLInputElement;
	playerSelector = document.getElementById("player_selector") as HTMLSelectElement;
	const animationPauseResume = document.getElementById("animation_pause_resume");
	const editorPlayPause = document.getElementById("editor_play_pause");
	const highlightJoints = document.getElementById("highlight_joints") as HTMLInputElement;
	const autoRotate = document.getElementById("auto_rotate") as HTMLInputElement;
	const autoRotateSpeed = document.getElementById("auto_rotate_speed") as HTMLInputElement;
	const controlRotate = document.getElementById("control_rotate") as HTMLInputElement;
	const controlZoom = document.getElementById("control_zoom") as HTMLInputElement;
	const controlPan = document.getElementById("control_pan") as HTMLInputElement;
	const animationSpeed = document.getElementById("animation_speed") as HTMLInputElement;
	const hitSpeed = document.getElementById("hit_speed") as HTMLInputElement;
	const hitSpeedLabel = document.getElementById("hit_speed_label");

	const animationOptions = document.getElementById("animation_options");
	if (animationOptions) {
		const createOption = (value: string, text: string): HTMLInputElement => {
			const label = document.createElement("label");
			const input = document.createElement("input");
			input.type = "radio";
			input.name = "animation";
			input.value = value;
			input.id = `animation_${value || "none"}`;
			label.appendChild(input);
			label.appendChild(document.createTextNode(` ${text}`));
			animationOptions.appendChild(label);
			return input;
		};
		createOption("", "None");
		for (const name of Object.keys(animationClasses)) {
			createOption(name, name.charAt(0).toUpperCase() + name.slice(1));
		}
	}

	const animationCrouch = document.getElementById("animation_crouch") as HTMLInputElement;
	const addHittingAnimation = document.getElementById("add_hitting_animation") as HTMLInputElement;

	uploadStatusEl = document.getElementById("upload_status");

	playerSelector?.addEventListener("change", () => {
		const idx = Number(playerSelector.value);
		const player = idx === 0 ? skinViewer.playerObject : extraPlayers[idx - 1];
		selectPlayer(player ?? null);
	});

	canvasWidth?.addEventListener("change", e => {
		const target = e.target as HTMLInputElement;
		skinViewer.width = Number(target.value);
	});

	canvasHeight?.addEventListener("change", e => {
		const target = e.target as HTMLInputElement;
		skinViewer.height = Number(target.value);
	});

	fov?.addEventListener("change", e => {
		const target = e.target as HTMLInputElement;
		skinViewer.fov = Number(target.value);
	});

	zoom?.addEventListener("change", e => {
		const target = e.target as HTMLInputElement;
		skinViewer.zoom = Number(target.value);
	});

	globalLight?.addEventListener("change", e => {
		const target = e.target as HTMLInputElement;
		skinViewer.globalLight.intensity = Number(target.value);
	});

	cameraLight?.addEventListener("change", e => {
		const target = e.target as HTMLInputElement;
		skinViewer.cameraLight.intensity = Number(target.value);
	});

	animationPauseResume?.addEventListener("click", () => {
		const anim = skinViewer.getAnimation(selectedPlayer);
		if (anim) {
			anim.paused = !anim.paused;
		}
	});

	editorPlayPause?.addEventListener("click", () => {
		if (loadedAnimation) {
			loadedAnimation.paused = !loadedAnimation.paused;
		}
	});

	autoRotate?.addEventListener("change", e => {
		const target = e.target as HTMLInputElement;
		skinViewer.autoRotate = target.checked;
	});

	highlightJoints?.addEventListener("change", e => {
		const target = e.target as HTMLInputElement;
		updateJointHighlight(target.checked);
	});

	autoRotateSpeed?.addEventListener("change", e => {
		const target = e.target as HTMLInputElement;
		skinViewer.autoRotateSpeed = Number(target.value);
	});

	const animationRadios = document.querySelectorAll<HTMLInputElement>('input[type="radio"][name="animation"]');
	for (const el of animationRadios) {
		el.addEventListener("change", e => {
			const target = e.target as HTMLInputElement;
			const crouchSetting = document.getElementById("crouch_setting");
			if (crouchSetting) {
				crouchSetting.style.display = animationCrouch?.checked ? "block" : "none";
			}

			if (target.value === "") {
				skinViewer.setAnimation(selectedPlayer, null);
			} else {
				const cls = animationClasses[target.value as keyof typeof animationClasses];
				const anim = cls ? skinViewer.loadAnimationClass(cls, selectedPlayer) : null;
				if (anim && animationSpeed) {
					anim.speed = Number(animationSpeed.value);
				}
			}
		});
	}

	const defaultRadio = document.getElementById("animation_bend") as HTMLInputElement;
	if (defaultRadio) {
		defaultRadio.checked = true;
		defaultRadio.dispatchEvent(new Event("change"));
	}

	animationCrouch?.addEventListener("change", () => {
		const crouchSettings = document.querySelectorAll<HTMLInputElement>(
			'input[type="checkbox"][name="crouch_setting_item"]'
		);
		for (const el of crouchSettings) {
			el.checked = false;
		}
		if (hitSpeed) {
			hitSpeed.value = "";
		}
		if (hitSpeedLabel) {
			hitSpeedLabel.style.display = "none";
		}
	});

	const crouchSettings = {
		runOnce: (value: boolean) => {
			const anim = skinViewer.getAnimation(selectedPlayer);
			if (anim) {
				(anim as unknown as { runOnce: boolean }).runOnce = value;
			}
		},
		showProgress: (value: boolean) => {
			const anim = skinViewer.getAnimation(selectedPlayer);
			if (anim) {
				(anim as unknown as { showProgress: boolean }).showProgress = value;
			}
		},
		addHitAnimation: (value: boolean) => {
			if (hitSpeedLabel) {
				hitSpeedLabel.style.display = value ? "block" : "none";
			}
			if (value) {
				const anim = skinViewer.getAnimation(selectedPlayer);
				if (anim) {
					const hitSpeedValue = hitSpeed?.value;
					if (hitSpeedValue === "") {
						(anim as unknown as { addHitAnimation: () => void }).addHitAnimation();
					} else {
						(anim as unknown as { addHitAnimation: (speed: string) => void }).addHitAnimation(hitSpeedValue);
					}
				}
			}
		},
	} as const;

	const updateCrouchAnimation = () => {
		const anim = skinViewer.loadAnimationClass(skinview3d.CrouchAnimation, selectedPlayer);
		if (anim && animationSpeed) {
			anim.speed = Number(animationSpeed.value);
		}
		const crouchSettingItems = document.querySelectorAll<HTMLInputElement>(
			'input[type="checkbox"][name="crouch_setting_item"]'
		);
		for (const el of crouchSettingItems) {
			const setting = crouchSettings[el.value as keyof typeof crouchSettings];
			if (setting) {
				setting(el.checked);
			}
		}
	};

	const crouchSettingItems = document.querySelectorAll<HTMLInputElement>(
		'input[type="checkbox"][name="crouch_setting_item"]'
	);
	for (const el of crouchSettingItems) {
		el.addEventListener("change", () => {
			updateCrouchAnimation();
		});
	}

	hitSpeed?.addEventListener("change", () => {
		updateCrouchAnimation();
	});

	animationSpeed?.addEventListener("change", e => {
		const target = e.target as HTMLInputElement;
		const anim = skinViewer.getAnimation(selectedPlayer);
		if (anim) {
			anim.speed = Number(target.value);
		}
		if (animationCrouch?.checked && addHittingAnimation?.checked && hitSpeed?.value === "") {
			updateCrouchAnimation();
		}
	});

	controlRotate?.addEventListener("change", e => {
		const target = e.target as HTMLInputElement;
		skinViewer.controls.enableRotate = target.checked;
	});

	controlZoom?.addEventListener("change", e => {
		const target = e.target as HTMLInputElement;
		skinViewer.controls.enableZoom = target.checked;
	});

	controlPan?.addEventListener("change", e => {
		const target = e.target as HTMLInputElement;
		skinViewer.controls.enablePan = target.checked;
	});

	for (const part of skinParts) {
		const skinPart = (selectedPlayer.skin as any)[part];
		for (const layer of skinLayers) {
			const skinLayer = skinPart?.[layer];
			if (!skinLayer) {
				continue;
			}
			const checkbox = document.querySelector<HTMLInputElement>(
				`#layers_table input[type="checkbox"][data-part="${part}"][data-layer="${layer}"]`
			);
			checkbox?.addEventListener("change", e => {
				const target = e.target as HTMLInputElement;
				const currentPart = (selectedPlayer.skin as any)[part];
				const currentLayer = currentPart?.[layer];
				if (currentLayer) {
					currentLayer.visible = target.checked;
				}
			});
		}
	}

	const initializeUploadButton = (id: string, callback: () => void) => {
		const urlInput = document.getElementById(id) as HTMLInputElement;
		const fileInput = document.getElementById(`${id}_upload`) as HTMLInputElement;
		const unsetButton = document.getElementById(`${id}_unset`);

		const unsetAction = () => {
			if (urlInput) {
				urlInput.readOnly = false;
				urlInput.value = "";
			}
			if (fileInput) {
				fileInput.value = fileInput.defaultValue;
			}
			callback();
		};

		fileInput?.addEventListener("change", () => callback());
		urlInput?.addEventListener("keydown", e => {
			if (e.key === "Backspace" && urlInput?.readOnly) {
				unsetAction();
			}
		});
		unsetButton?.addEventListener("click", () => unsetAction());
	};

	initializeUploadButton("panorama_url", reloadPanorama);

	const panoramaUrl = document.getElementById("panorama_url") as HTMLInputElement;
	panoramaUrl?.addEventListener("change", reloadPanorama);

	const backEquipmentRadios = document.querySelectorAll<HTMLInputElement>('input[type="radio"][name="back_equipment"]');
	for (const el of backEquipmentRadios) {
		el.addEventListener("change", e => {
			const target = e.target as HTMLInputElement;
			if (selectedPlayer.backEquipment === null) {
				// cape texture hasn't been loaded yet
				// this option will be processed on texture loading
			} else {
				selectedPlayer.backEquipment = target.value as BackEquipment;
			}
		});
	}

	const resetAll = document.getElementById("reset_all");
	resetAll?.addEventListener("click", () => {
		extraPlayers.length = 0;
		for (const ctrl of extraPlayerControls) {
			ctrl.remove();
		}
		extraPlayerControls.length = 0;
		skinViewer.dispose();
		initializeViewer();
		skinViewer.resetCameraPose();
		skinViewer.controls.target.set(0, 0, 0);
		skinViewer.controls.update();
		skinViewer.controls.saveState();
		updateViewportSize();
	});

	const addModelBtn = document.getElementById("add_model");
	addModelBtn?.addEventListener("click", addModel);
	const removeModelBtn = document.getElementById("remove_model");
	removeModelBtn?.addEventListener("click", removeModel);
	const changePositioningBtn = document.getElementById("change_positioning");
	changePositioningBtn?.addEventListener("click", () => {
		spacingIndex = (spacingIndex + 1) % spacingOptions.length;
		skinViewer.setPlayerSpacing(spacingOptions[spacingIndex]);
		skinViewer.updateLayout();
	});
	const togglePositionBtn = document.getElementById("toggle_position_controller");
	togglePositionBtn?.addEventListener("click", togglePositionController);

	const nametagText = document.getElementById("nametag_text") as HTMLInputElement;
	nametagText?.addEventListener("change", reloadNameTag);

	const backgroundType = document.getElementById("background_type") as HTMLSelectElement;
	const backgroundColor = document.getElementById("background_color") as HTMLInputElement;

	backgroundType?.addEventListener("change", updateBackground);
	backgroundColor?.addEventListener("change", updateBackground);

	// Set panorama as default
	if (backgroundType) {
		backgroundType.value = "panorama";
	}

	// Initialize background type
	updateBackground();

	initializeAssetMenu();
}

function initializeViewer(): void {
	disposeIK();
	const skinContainer = document.getElementById("skin_container") as HTMLCanvasElement;
	if (!skinContainer) {
		throw new Error("Canvas element not found");
	}

	skinViewer = new skinview3d.SkinViewer({
		canvas: skinContainer,
	});
	playerSelector = document.getElementById("player_selector") as HTMLSelectElement;
	if (playerSelector) {
		playerSelector.innerHTML = "";
		const opt = document.createElement("option");
		opt.value = "0";
		opt.textContent = "Player 1";
		playerSelector.appendChild(opt);
		playerSelector.value = "0";
	}

	selectPlayer(null);

	const controlsContainer = document.getElementById("extra_player_controls");
	if (controlsContainer) {
		const control = createPlayerResourceMenu(skinViewer.playerObject, 1);
		controlsContainer.appendChild(control);
		extraPlayerControls.push(control);
	}

	canvasWidth = document.getElementById("canvas_width") as HTMLInputElement;
	canvasHeight = document.getElementById("canvas_height") as HTMLInputElement;
	const fov = document.getElementById("fov") as HTMLInputElement;
	const zoom = document.getElementById("zoom") as HTMLInputElement;
	const globalLight = document.getElementById("global_light") as HTMLInputElement;
	const cameraLight = document.getElementById("camera_light") as HTMLInputElement;
	const autoRotate = document.getElementById("auto_rotate") as HTMLInputElement;
	const autoRotateSpeed = document.getElementById("auto_rotate_speed") as HTMLInputElement;
	const controlRotate = document.getElementById("control_rotate") as HTMLInputElement;
	const controlZoom = document.getElementById("control_zoom") as HTMLInputElement;
	const controlPan = document.getElementById("control_pan") as HTMLInputElement;
	const animationSpeed = document.getElementById("animation_speed") as HTMLInputElement;
	const autoFit = document.getElementById("auto_fit") as HTMLInputElement;

	skinViewer.width = Number(canvasWidth?.value);
	skinViewer.height = Number(canvasHeight?.value);
	skinViewer.fov = Number(fov?.value);
	skinViewer.zoom = Number(zoom?.value);
	skinViewer.globalLight.intensity = Number(globalLight?.value);
	skinViewer.cameraLight.intensity = Number(cameraLight?.value);
	skinViewer.autoRotate = autoRotate?.checked ?? false;
	skinViewer.autoRotateSpeed = Number(autoRotateSpeed?.value);
	skinViewer.autoFit = autoFit?.checked ?? true;

	const animationRadio = document.querySelector<HTMLInputElement>('input[type="radio"][name="animation"]:checked');
	const animationName = animationRadio?.value;
	if (animationName) {
		const cls = animationClasses[animationName as keyof typeof animationClasses];
		const anim = cls ? skinViewer.loadAnimationClass(cls, selectedPlayer) : null;
		if (anim && animationSpeed) {
			anim.speed = Number(animationSpeed.value);
		}
	}

	skinViewer.controls.enableRotate = controlRotate?.checked ?? false;
	skinViewer.controls.enableZoom = controlZoom?.checked ?? false;
	skinViewer.controls.enablePan = controlPan?.checked ?? false;

	autoFit?.addEventListener("change", () => {
		skinViewer.autoFit = autoFit.checked;
	});

	for (const part of skinParts) {
		const skinPart = (selectedPlayer.skin as any)[part];
		for (const layer of skinLayers) {
			const skinLayer = skinPart?.[layer];
			if (!skinLayer) {
				continue;
			}
			const checkbox = document.querySelector<HTMLInputElement>(
				`#layers_table input[type="checkbox"][data-part="${part}"][data-layer="${layer}"]`
			);
			skinLayer.visible = checkbox?.checked ?? false;
		}
	}

	void skinViewer.loadSkin("img/hatsune_miku.png");
	void skinViewer.loadCape("img/mojang_cape.png", { backEquipment: "cape" });
	void skinViewer.loadPanorama("img/panorama.png");
	reloadNameTag();
	const highlightJoints = document.getElementById("highlight_joints") as HTMLInputElement;
	updateJointHighlight(highlightJoints?.checked ?? false);
	updateViewportSize();
}

initializeViewer();
initializeControls();
setupIK();
initializeBoneSelector(true);
document.getElementById("skin_container")?.addEventListener("click", handlePlayerClick);

function initializeBoneSelector(useIK = false): void {
	const selector = document.getElementById("bone_selector") as HTMLSelectElement;
	if (!selector) {
		return;
	}

	const current = selector.value;
	selector.innerHTML = "";
	const playerOption = document.createElement("option");
	playerOption.value = "playerObject";
	playerOption.textContent = "Player";
	selector.appendChild(playerOption);

	for (const part of skinParts) {
		if (
			useIK &&
			(part === "rightUpperArm" || part === "leftUpperArm" || part === "rightUpperLeg" || part === "leftUpperLeg")
		) {
			continue;
		}
		const option = document.createElement("option");
		option.value = `skin.${part}`;
		option.textContent = `skin.${part}`;
		selector.appendChild(option);
	}

	for (const key of Object.keys(ikChains)) {
		const option = document.createElement("option");
		option.value = key;
		const part = key.replace(/^ik\./, "");
		const label = part.replace(/([A-Z])/g, " $1").replace(/^./, c => c.toUpperCase());
		option.textContent = `IK Controller: ${label}`;
		selector.appendChild(option);
	}

	if (current) {
		selector.value = current;
	}
}

function toggleEditor(): void {
	const editor = document.getElementById("animation_editor");
	const skinContainer = document.getElementById("skin_container") as HTMLCanvasElement;
	if (!editor || !skinContainer) {
		return;
	}

	editorEnabled = !editorEnabled;
	editor.classList.toggle("hidden", !editorEnabled);

	if (editorEnabled) {
		previousAutoRotate = skinViewer.autoRotate;
		previousAnimationPaused = skinViewer.getAnimation(selectedPlayer)?.paused ?? false;
		skinViewer.autoRotate = false;
		const anim = skinViewer.getAnimation(selectedPlayer);
		if (anim) {
			anim.paused = true;
		}

		updateViewportSize();

		setupIK();
		initializeBoneSelector(true);
		selectedBone = boneSelector?.value || "playerObject";

		transformControls = new TransformControls(skinViewer.camera, skinViewer.renderer.domElement);
		transformControls.addEventListener("dragging-changed", (e: { value: boolean }) => {
			skinViewer.controls.enabled = !e.value;
			if (!e.value) {
				if (selectedBone.startsWith("ik.")) {
					addIKKeyframe(selectedBone);
				} else {
					addKeyframe();
				}
			}
		});
		if (modeSelector) {
			transformControls.setMode(modeSelector.value as any);
		}
		transformControls.attach(getBone(selectedBone));
		skinViewer.scene.add(transformControls);
	} else {
		skinViewer.autoRotate = previousAutoRotate;
		const anim = skinViewer.getAnimation(selectedPlayer);
		if (anim) {
			anim.paused = previousAnimationPaused;
		}

		updateViewportSize();

		if (transformControls) {
			skinViewer.scene.remove(transformControls);
			transformControls.dispose();
			transformControls = null;
		}
		disposeIK();
		initializeBoneSelector(false);
		selectedBone = boneSelector?.value || "playerObject";
	}
}

function onPositionControlKey(e: KeyboardEvent): void {
	if (!positionControls) {
		return;
	}
	if (e.key === "t" || e.key === "T") {
		positionControls.setMode("translate");
	} else if (e.key === "r" || e.key === "R") {
		positionControls.setMode("rotate");
	}
}

function togglePositionController(): void {
	positionControllerEnabled = !positionControllerEnabled;
	if (positionControllerEnabled) {
		previousPositionAutoRotate = skinViewer.autoRotate;
		previousPositionAnimationPaused = skinViewer.animation?.paused ?? false;
		skinViewer.autoRotate = false;
		if (skinViewer.animation) {
			skinViewer.animation.paused = true;
		}
		positionControls = new TransformControls(skinViewer.camera, skinViewer.renderer.domElement);
		positionControls.addEventListener("dragging-changed", (e: { value: boolean }) => {
			skinViewer.controls.enabled = !e.value;
		});
		positionControls.setMode("translate");
		positionControls.attach(selectedPlayer);
		skinViewer.scene.add(positionControls);
		window.addEventListener("keydown", onPositionControlKey);
	} else {
		skinViewer.autoRotate = previousPositionAutoRotate;
		if (skinViewer.animation) {
			skinViewer.animation.paused = previousPositionAnimationPaused;
		}
		if (positionControls) {
			skinViewer.scene.remove(positionControls);
			positionControls.dispose();
			positionControls = null;
		}
		window.removeEventListener("keydown", onPositionControlKey);
	}
}

function updateTimeline(): void {
	const timeline = document.getElementById("timeline");
	if (!timeline) {
		return;
	}
	timeline.innerHTML = "";
	if (keyframes.length === 0) {
		return;
	}
	const start = keyframes[0].time;
	const end = keyframes[keyframes.length - 1].time;
	const duration = end - start || 1;
	const rows = new Map<string, HTMLDivElement>();
	for (const kf of keyframes) {
		let track = rows.get(kf.bone);
		if (!track) {
			const row = document.createElement("div");
			row.className = "kf-row";
			const label = document.createElement("span");
			label.className = "kf-label";
			label.textContent = kf.bone;
			track = document.createElement("div");
			track.className = "kf-track";
			row.appendChild(label);
			row.appendChild(track);
			timeline.appendChild(row);
			rows.set(kf.bone, track);
		}
		const marker = document.createElement("div");
		marker.className = "kf-marker";
		const t = kf.time - start;
		marker.style.left = `${(t / duration) * 100}%`;
		track.appendChild(marker);
	}
}

function captureIKTargets(time: number): void {
	for (const [key, chain] of Object.entries(ikChains)) {
		keyframes.push({
			time,
			bone: key,
			position: chain.target.position.clone(),
			rotation: chain.target.rotation.clone(),
		});
	}
}

function applyTargetKeyframe(chainKey: string, time: number): void {
	const target = ikChains[chainKey]?.target;
	if (!target) {
		return;
	}
	const frames = keyframes.filter(kf => kf.bone === chainKey);
	if (frames.length === 0) {
		return;
	}
	let prev = frames[0];
	let next = frames[frames.length - 1];
	if (time <= prev.time) {
		target.position.copy(prev.position);
		target.rotation.copy(prev.rotation);
		return;
	}
	if (time >= next.time) {
		target.position.copy(next.position);
		target.rotation.copy(next.rotation);
		return;
	}
	for (let i = 0; i < frames.length - 1; i++) {
		const f0 = frames[i];
		const f1 = frames[i + 1];
		if (time >= f0.time && time <= f1.time) {
			const alpha = (time - f0.time) / (f1.time - f0.time || 1);
			target.position.lerpVectors(f0.position, f1.position, alpha);
			target.rotation.set(
				f0.rotation.x + (f1.rotation.x - f0.rotation.x) * alpha,
				f0.rotation.y + (f1.rotation.y - f0.rotation.y) * alpha,
				f0.rotation.z + (f1.rotation.z - f0.rotation.z) * alpha
			);
			break;
		}
	}
}

function addKeyframe(bonePath = selectedBone): void {
	const bone = getBone(bonePath);
	const time = Date.now();
	keyframes.push({
		time,
		bone: bonePath,
		position: bone.position.clone(),
		rotation: bone.rotation.clone(),
	});
	captureIKTargets(time);
	updateTimeline();
}

function addIKKeyframe(chainName: string): void {
	const chain = ikChains[chainName];
	if (!chain) {
		return;
	}
	const time = Date.now();
	keyframes.push({
		time,
		bone: chainName,
		position: chain.target.position.clone(),
		rotation: chain.target.rotation.clone(),
	});
	for (const bonePath of chain.bones) {
		const bone = getBone(bonePath);
		keyframes.push({
			time,
			bone: bonePath,
			position: bone.position.clone(),
			rotation: bone.rotation.clone(),
		});
	}
	captureIKTargets(time);
	updateTimeline();
}

const boneSelector = document.getElementById("bone_selector") as HTMLSelectElement;
boneSelector?.addEventListener("change", () => {
	selectedBone = boneSelector.value || "playerObject";
	if (transformControls) {
		transformControls.attach(getBone(selectedBone));
	}
});
const toggleEditorBtn = document.getElementById("toggle_editor");
toggleEditorBtn?.addEventListener("click", toggleEditor);
const addKeyframeBtn = document.getElementById("add_keyframe");
addKeyframeBtn?.addEventListener("click", () => {
	if (selectedBone.startsWith("ik.")) {
		addIKKeyframe(selectedBone);
	} else {
		addKeyframe();
	}
});

const modeSelector = document.getElementById("transform_mode") as HTMLSelectElement;
modeSelector?.addEventListener("change", () => {
	if (transformControls) {
		transformControls.setMode(modeSelector.value as any);
	}
});

function buildKeyframeAnimation(): skinview3d.KeyframeAnimation | null {
	if (keyframes.length === 0) {
		return null;
	}
	const start = keyframes[0].time;
	const frames = new Map<number, Record<string, [number, number, number]>>();
	for (const kf of keyframes) {
		const time = kf.time - start;
		const bones = frames.get(time) ?? {};
		bones[kf.bone] = [kf.rotation.x, kf.rotation.y, kf.rotation.z];
		frames.set(time, bones);
	}
	const data: skinview3d.KeyframeData = {
		keyframes: [...frames.entries()]
			.sort((a, b) => a[0] - b[0])
			.map(([time, bones]) => ({
				time: time / 1000,
				bones,
			})),
	};
	return new skinview3d.KeyframeAnimation(data);
}

function downloadJson(): void {
	const anim = buildKeyframeAnimation();
	if (!anim) {
		return;
	}
	const json = JSON.stringify(anim.toJSON(), null, 2);
	const blob = new Blob([json], { type: "application/json" });
	const url = URL.createObjectURL(blob);
	const a = document.createElement("a");
	a.href = url;
	a.download = "animation.json";
	a.click();
	URL.revokeObjectURL(url);
}

async function uploadJson(e: Event): Promise<void> {
	const input = e.target as HTMLInputElement;
	const file = input.files?.[0];
	if (!file) {
		return;
	}
	try {
		const text = await file.text();
		const data = JSON.parse(text);
		loadedAnimation = skinview3d.createKeyframeAnimation(data);
		skinViewer.setAnimation(selectedPlayer, loadedAnimation);
		keyframes.length = 0;
		if (Array.isArray(data.keyframes)) {
			for (const frame of data.keyframes) {
				for (const [bone, rot] of Object.entries(frame.bones ?? {})) {
					keyframes.push({
						time: frame.time * 1000,
						bone,
						position: new Vector3(),
						rotation: new Euler().fromArray(rot as [number, number, number]),
					});
				}
			}
			keyframes.sort((a, b) => a.time - b.time);
			updateTimeline();
		}
		if (uploadStatusEl) {
			uploadStatusEl.textContent = `Loaded: ${file.name}`;
			uploadStatusEl.classList.remove("hidden");
		}
	} catch (err) {
		console.error(err);
		if (uploadStatusEl) {
			uploadStatusEl.textContent = "Failed to load animation.";
			uploadStatusEl.classList.remove("hidden");
		}
	}
	input.value = "";
}

const downloadJsonBtn = document.getElementById("download_json");
downloadJsonBtn?.addEventListener("click", downloadJson);
const uploadJsonInput = document.getElementById("upload_json");
uploadJsonInput?.addEventListener("change", uploadJson);

Object.assign(window as any, {
	KeyframeAnimation: skinview3d.KeyframeAnimation,
	createKeyframeAnimation: skinview3d.createKeyframeAnimation,
});<|MERGE_RESOLUTION|>--- conflicted
+++ resolved
@@ -325,7 +325,6 @@
 	animLabel.appendChild(select);
 	div.appendChild(animLabel);
 
-<<<<<<< HEAD
 	const skinBtn = document.createElement("button");
 	skinBtn.className = "control";
 	skinBtn.textContent = "Skin";
@@ -338,47 +337,6 @@
 		if (file) {
 			await skinViewer.loadSkin(file, {}, player);
 		}
-=======
-	const uploadBtn = document.createElement("button");
-	uploadBtn.className = "control";
-	uploadBtn.textContent = "Load...";
-	div.appendChild(uploadBtn);
-
-	const menu = document.createElement("ul");
-	menu.classList.add("resource-menu", "hidden");
-
-	function handleDocumentClick(event: MouseEvent): void {
-		if (!menu.contains(event.target as Node) && event.target !== uploadBtn) {
-			menu.classList.add("hidden");
-			document.removeEventListener("click", handleDocumentClick);
-		}
-	}
-
-	function createMenuItem(label: string, accept: string, load: (file: File) => void | Promise<void>): void {
-		const input = document.createElement("input");
-		input.type = "file";
-		input.accept = accept;
-		input.classList.add("hidden");
-		input.addEventListener("change", async () => {
-			const file = input.files?.[0];
-
-			if (file) {
-				await load(file);
-			}
-			menu.classList.add("hidden");
-			document.removeEventListener("click", handleDocumentClick);
-		});
-
-		const item = document.createElement("li");
-		item.textContent = label;
-		item.addEventListener("click", () => input.click());
-		menu.appendChild(item);
-		div.appendChild(input);
-	}
-
-	createMenuItem("Skin", "image/*", file => {
-		void skinViewer.loadSkin(file, {}, player);
->>>>>>> 29434396
 	});
 	skinBtn.addEventListener("click", () => skinInput.click());
 	div.appendChild(skinBtn);
@@ -424,7 +382,6 @@
 		backMenu.classList.toggle("hidden");
 	});
 
-<<<<<<< HEAD
 	const earsBtn = document.createElement("button");
 	earsBtn.className = "control";
 	earsBtn.textContent = "Ears";
@@ -456,16 +413,6 @@
 			const data = JSON.parse(text);
 			const anim = skinview3d.createKeyframeAnimation(data);
 			skinViewer.setAnimation(player, anim);
-=======
-	div.appendChild(menu);
-	uploadBtn.addEventListener("click", event => {
-		event.stopPropagation();
-		menu.classList.toggle("hidden");
-		if (menu.classList.contains("hidden")) {
-			document.removeEventListener("click", handleDocumentClick);
-		} else {
-			document.addEventListener("click", handleDocumentClick);
->>>>>>> 29434396
 		}
 	});
 	animBtn.addEventListener("click", () => animInput.click());
