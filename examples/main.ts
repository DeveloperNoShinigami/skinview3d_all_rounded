--- conflicted
+++ resolved
@@ -3,11 +3,8 @@
 import type { BackEquipment } from "../src/model";
 import { TransformControls } from "three/examples/jsm/controls/TransformControls.js";
 import { IK, IKChain, IKJoint } from "three-ik";
-<<<<<<< HEAD
 import { Euler, Mesh, MeshBasicMaterial, Object3D, Quaternion, SphereGeometry, Vector3 } from "three";
-=======
-import { Euler, Object3D, Quaternion, Vector3, BoxHelper } from "three";
->>>>>>> 89a447e2
+
 import "./style.css";
 import { GeneratedAnimation } from "./generated-animation";
 
