--- conflicted
+++ resolved
@@ -29,7 +29,6 @@
 let previousAnimationPaused = false;
 let loadedAnimation: skinview3d.Animation | null = null;
 let uploadStatusEl: HTMLElement | null = null;
-<<<<<<< HEAD
 const ikChains: Record<string, { target: Object3D; effector: Object3D; ik: IK; bones: string[]; root: IKJoint }> = {};
 let ikUpdateId: number | null = null;
 let jointHelpers: BoxHelper[] = [];
@@ -177,14 +176,11 @@
 	requestAnimationFrame(updateJointHelpers);
 }
 updateJointHelpers();
-=======
->>>>>>> 7ce91ecd
 
 function getBone(path: string): Object3D {
 	if (path === "playerObject") {
 		return skinViewer.playerObject;
 	}
-<<<<<<< HEAD
 }
 
 function handlePlayerClick(event: MouseEvent): void {
@@ -314,9 +310,6 @@
 	}
 	updateViewportSize();
 	skinViewer.updateLayout();
-=======
-	return path.split(".").reduce((obj: any, part) => obj?.[part], skinViewer.playerObject) ?? skinViewer.playerObject;
->>>>>>> 7ce91ecd
 }
 
 function obtainTextureUrl(id: string): string {
@@ -771,7 +764,6 @@
 		canvas: skinContainer,
 	});
 
-<<<<<<< HEAD
 	selectPlayer(null);
 
 	const controlsContainer = document.getElementById("extra_player_controls");
@@ -783,10 +775,6 @@
 
 	canvasWidth = document.getElementById("canvas_width") as HTMLInputElement;
 	canvasHeight = document.getElementById("canvas_height") as HTMLInputElement;
-=======
-	const canvasWidth = document.getElementById("canvas_width") as HTMLInputElement;
-	const canvasHeight = document.getElementById("canvas_height") as HTMLInputElement;
->>>>>>> 7ce91ecd
 	const fov = document.getElementById("fov") as HTMLInputElement;
 	const zoom = document.getElementById("zoom") as HTMLInputElement;
 	const globalLight = document.getElementById("global_light") as HTMLInputElement;
