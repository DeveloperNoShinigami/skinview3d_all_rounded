import * as skinview3d from "../src/skinview3d";
import type { BackEquipment } from "../src/model";
import { TransformControls } from "three/examples/jsm/controls/TransformControls.js";
<<<<<<< HEAD
import { IK, IKChain, IKJoint } from "three-ik";
import {
	BoxHelper,
	Euler,
	Mesh,
	MeshBasicMaterial,
	Object3D,
	Quaternion,
	Raycaster,
	SphereGeometry,
	Vector2,
	Vector3,
} from "three";
=======
import { BoxHelper, Euler, Object3D, Raycaster, Vector2, Vector3 } from "three";
import { buildLimbIKChains, type IKChainMap } from "../src/ik";
>>>>>>> d66fad35
import { attachJointControls } from "./joint-controls";

import "./style.css";
import { GeneratedAnimation } from "./generated-animation";
import { JumpAnimation } from "./jump-animation";

const skinParts = [
	"head",
	"upperBody",
	"lowerBody",
	"rightUpperArm",
	"leftUpperArm",
	"rightUpperLeg",
	"leftUpperLeg",
	"rightElbow",
	"leftElbow",
	"rightKnee",
	"leftKnee",
	"rightLowerArm",
	"leftLowerArm",
	"rightLowerLeg",
	"leftLowerLeg",
];
const skinLayers = ["innerLayer", "outerLayer"];
const animationClasses = {
	idle: skinview3d.IdleAnimation,
	walk: skinview3d.WalkingAnimation,
	run: skinview3d.RunningAnimation,
	fly: skinview3d.FlyingAnimation,
	wave: skinview3d.WaveAnimation,
	bend: skinview3d.BendAnimation,
	crouch: skinview3d.CrouchAnimation,
	hit: skinview3d.HitAnimation,
	generated: GeneratedAnimation,
	jump: JumpAnimation,
};

let skinViewer: skinview3d.SkinViewer;
let transformControls: TransformControls | null = null;
let positionControls: TransformControls | null = null;
let selectedPlayer: skinview3d.PlayerObject;
let positionControllerEnabled = false;
let previousPositionAutoRotate = false;
let previousPositionAnimationPaused = false;
let selectedBone = "playerObject";
const keyframes: Array<{ time: number; bone: string; position: Vector3; rotation: Euler }> = [];
let editorEnabled = false;
let previousAutoRotate = false;
let previousAnimationPaused = false;
let loadedAnimation: skinview3d.Animation | null = null;
let uploadStatusEl: HTMLElement | null = null;
let ikChains: IKChainMap = {};
let ikUpdateId: number | null = null;
let jointHelpers: BoxHelper[] = [];
const extraPlayers: skinview3d.PlayerObject[] = [];
let selectionHelper: BoxHelper | null = null;
let boneSelectionHelper: BoxHelper | null = null;
const raycaster = new Raycaster();
const pointer = new Vector2();
const extraPlayerControls: HTMLElement[] = [];
const playerAnimations = new Map<skinview3d.PlayerObject, Record<string, skinview3d.Animation>>();
let canvasWidth: HTMLInputElement | null = null;
let canvasHeight: HTMLInputElement | null = null;
let playerSelector: HTMLSelectElement | null = null;
const spacingOptions = [20, 40, 60];
let spacingIndex = 0;

function initializeAssetMenu(): void {
	const mainMenu = document.getElementById("main_menu");
	const subMenu = document.getElementById("sub_menu");
	if (!mainMenu || !subMenu) {
		return;
	}

	const showMain = () => {
		subMenu.classList.add("hidden");
		subMenu.innerHTML = "";
		mainMenu.classList.remove("hidden");
	};

	const createMenu = (title: string, load: (source: string | File) => Promise<unknown> | unknown) => {
		mainMenu.classList.add("hidden");
		subMenu.classList.remove("hidden");
		subMenu.innerHTML = `<h1>${title}</h1>
<p class="control">Provide a URL or choose a file.</p>
<input id="menu_url" type="text" class="control" placeholder="URL" />
<input id="menu_file" type="file" class="control" />`;
		const urlInput = subMenu.querySelector("#menu_url") as HTMLInputElement;
		const fileInput = subMenu.querySelector("#menu_file") as HTMLInputElement;

		urlInput?.addEventListener("change", () => {
			const url = urlInput.value.trim();
			if (url) {
				void Promise.resolve(load(url)).finally(showMain);
			} else {
				showMain();
			}
		});

		fileInput?.addEventListener("change", () => {
			const file = fileInput.files?.[0];
			if (file) {
				void Promise.resolve(load(file)).finally(showMain);
			} else {
				showMain();
			}
		});
	};

	document.getElementById("menu_skin")?.addEventListener("click", () => {
		createMenu("Load Skin", source => skinViewer.loadSkin(source));
	});

	document.getElementById("menu_back")?.addEventListener("click", () => {
		mainMenu.classList.add("hidden");
		subMenu.classList.remove("hidden");
		subMenu.innerHTML = `<h1>Load Back Item</h1>
<p class="control">Choose cape or elytra then provide a texture.</p>
<div class="control"><label><input type="radio" name="back_type" value="cape" checked /> Cape</label>
<label><input type="radio" name="back_type" value="elytra" /> Elytra</label></div>
<input id="menu_url" type="text" class="control" placeholder="URL" />
<input id="menu_file" type="file" class="control" />`;
		const urlInput = subMenu.querySelector("#menu_url") as HTMLInputElement;
		const fileInput = subMenu.querySelector("#menu_file") as HTMLInputElement;
		const load = (source: string | File) => {
			const equip = (subMenu.querySelector('input[name="back_type"]:checked') as HTMLInputElement)
				?.value as BackEquipment;
			return skinViewer.loadCape(source, { backEquipment: equip });
		};
		urlInput?.addEventListener("change", () => {
			const url = urlInput.value.trim();
			if (url) {
				void Promise.resolve(load(url)).finally(showMain);
			} else {
				showMain();
			}
		});
		fileInput?.addEventListener("change", () => {
			const file = fileInput.files?.[0];
			if (file) {
				void Promise.resolve(load(file)).finally(showMain);
			} else {
				showMain();
			}
		});
	});

	document.getElementById("menu_ears")?.addEventListener("click", () => {
		createMenu("Load Ears", source => skinViewer.loadEars(source));
	});

	document.getElementById("menu_animation")?.addEventListener("click", () => {
		createMenu("Load Animation", async source => {
			let text: string;
			if (typeof source === "string") {
				const resp = await fetch(source);
				text = await resp.text();
			} else {
				text = await source.text();
			}
			const data = JSON.parse(text);
			loadedAnimation = skinview3d.createKeyframeAnimation(data);
			skinViewer.animation = loadedAnimation;
		});
	});
}

function updateJointHighlight(enabled: boolean): void {
	for (const helper of jointHelpers) {
		skinViewer.scene.remove(helper);
	}
	jointHelpers = [];
	if (enabled) {
		const joints = [
			selectedPlayer.skin.rightElbow,
			selectedPlayer.skin.leftElbow,
			selectedPlayer.skin.rightLowerArm,
			selectedPlayer.skin.leftLowerArm,
			selectedPlayer.skin.rightKnee,
			selectedPlayer.skin.leftKnee,
			selectedPlayer.skin.rightLowerLeg,
			selectedPlayer.skin.leftLowerLeg,
		];
		for (const joint of joints) {
			const helper = new BoxHelper(joint, 0xff0000);
			helper.update();
			jointHelpers.push(helper);
			skinViewer.scene.add(helper);
		}
	}
}

function updateJointHelpers(): void {
	for (const helper of jointHelpers) {
		helper.update();
	}
	selectionHelper?.update();
	boneSelectionHelper?.update();
	requestAnimationFrame(updateJointHelpers);
}
updateJointHelpers();

function getBone(path: string): Object3D {
	if (path === "playerObject") {
		return selectedPlayer;
	}
	if (path.startsWith("ik.")) {
		return ikChains[path]?.target ?? selectedPlayer;
	}
	return path.split(".").reduce((obj: any, part) => obj?.[part], selectedPlayer) ?? selectedPlayer;
}

function updateBoneSelectionHelper(): void {
	if (boneSelectionHelper) {
		skinViewer.scene.remove(boneSelectionHelper);
		boneSelectionHelper = null;
	}
	if (!editorEnabled) {
		return;
	}
	const bone = getBone(selectedBone);
	boneSelectionHelper = new BoxHelper(bone, 0xff00ff);
	boneSelectionHelper.update();
	skinViewer.scene.add(boneSelectionHelper);
}

function updateViewportSize(): void {
	const skinContainer = document.getElementById("skin_container") as HTMLCanvasElement;
	if (!skinContainer) {
		return;
	}
	if (editorEnabled || extraPlayers.length > 0) {
		skinContainer.classList.add("expanded");
		skinViewer.width = 800;
		skinViewer.height = 600;
	} else {
		skinContainer.classList.remove("expanded");
		if (canvasWidth && canvasHeight) {
			skinViewer.width = Number(canvasWidth.value);
			skinViewer.height = Number(canvasHeight.value);
		}
	}
}

function selectPlayer(player: skinview3d.PlayerObject | null): void {
	if (selectionHelper) {
		skinViewer.scene.remove(selectionHelper);
		selectionHelper = null;
	}
	selectedPlayer = player ?? skinViewer.playerObject;
	if (player) {
		selectionHelper = new BoxHelper(selectedPlayer, 0x00ff00);
		selectionHelper.update();
		skinViewer.scene.add(selectionHelper);
	}
	const highlight = (document.getElementById("highlight_joints") as HTMLInputElement)?.checked ?? false;
	updateJointHighlight(highlight);
	if (editorEnabled) {
		setupIK();
	}
	updateBoneSelectionHelper();
	for (const part of skinParts) {
		const skinPart = (selectedPlayer.skin as any)[part];
		for (const layer of skinLayers) {
			const checkbox = document.querySelector<HTMLInputElement>(
				`#layers_table input[type="checkbox"][data-part="${part}"][data-layer="${layer}"]`
			);
			const skinLayer = skinPart?.[layer];
			if (checkbox && skinLayer) {
				checkbox.checked = skinLayer.visible;
			}
		}
	}
	const backEquipmentRadios = document.querySelectorAll<HTMLInputElement>('input[type="radio"][name="back_equipment"]');
	for (const el of backEquipmentRadios) {
		el.checked = selectedPlayer.backEquipment === el.value;
	}

	if (playerSelector) {
		if (selectedPlayer === skinViewer.playerObject) {
			playerSelector.value = "0";
		} else {
			const idx = extraPlayers.indexOf(selectedPlayer);
			playerSelector.value = idx >= 0 ? String(idx + 1) : "0";
		}
	}
}

function handlePlayerClick(event: MouseEvent): void {
	const rect = skinViewer.renderer.domElement.getBoundingClientRect();
	pointer.x = ((event.clientX - rect.left) / rect.width) * 2 - 1;
	pointer.y = -((event.clientY - rect.top) / rect.height) * 2 + 1;
	raycaster.setFromCamera(pointer, skinViewer.camera);
	if (editorEnabled) {
		const map = new Map<Object3D, string>();
		for (const part of skinParts) {
			const bone = (selectedPlayer.skin as any)[part] as Object3D | undefined;
			if (bone) {
				map.set(bone, `skin.${part}`);
			}
		}
		for (const key of Object.keys(ikChains)) {
			map.set(ikChains[key].target, key);
		}
		const objects = Array.from(map.keys());
		const intersections = raycaster.intersectObjects(objects, true);
		if (intersections.length > 0) {
			let obj = intersections[0].object as Object3D | null;
			while (obj && !map.has(obj)) {
				obj = obj.parent as Object3D | null;
			}
			const path = obj ? map.get(obj) : undefined;
			if (path) {
				selectedBone = path;
				if (boneSelector) {
					boneSelector.value = path;
					boneSelector.focus();
				}
				if (transformControls) {
					transformControls.attach(getBone(selectedBone));
				}
				updateBoneSelectionHelper();
				return;
			}
		}
	}
	const players = [skinViewer.playerObject, ...extraPlayers];
	let hit: skinview3d.PlayerObject | null = null;
	for (const p of players) {
		if (raycaster.intersectObject(p, true).length > 0) {
			hit = p;
			break;
		}
	}
	if (hit && hit !== selectedPlayer) {
		selectPlayer(hit);
	} else {
		selectPlayer(null);
	}
}

function createPlayerResourceMenu(player: skinview3d.PlayerObject, index: number): HTMLElement {
	const div = document.createElement("div");
	div.className = "control-section";

	let animations = playerAnimations.get(player);
	if (!animations) {
		animations = {};
		for (const name of Object.keys(animationClasses)) {
			const cls = animationClasses[name as keyof typeof animationClasses];
			animations[name] = new cls();
		}
		playerAnimations.set(player, animations);
	}

	const animLabel = document.createElement("label");
	animLabel.textContent = `Player ${index} animation: `;
	const select = document.createElement("select");
	for (const name of Object.keys(animations)) {
		const option = document.createElement("option");
		option.value = name;
		option.textContent = name;
		select.appendChild(option);
	}
	select.value = "idle";
	select.addEventListener("change", () => {
		const anim = playerAnimations.get(player)?.[select.value];
		skinViewer.setAnimation(player, anim ?? null);
	});
	animLabel.appendChild(select);
	div.appendChild(animLabel);

	const uploadBtn = document.createElement("button");
	uploadBtn.className = "control";
	uploadBtn.textContent = "Load...";
	div.appendChild(uploadBtn);

	const menu = document.createElement("ul");
	menu.classList.add("hidden");

	function createMenuItem(label: string, accept: string, load: (file: File) => void | Promise<void>): void {
		const input = document.createElement("input");
		input.type = "file";
		input.accept = accept;
		input.classList.add("hidden");
		input.addEventListener("change", async () => {
			const file = input.files?.[0];

			if (file) {
				await load(file);
			}
			menu.classList.add("hidden");
		});

		const item = document.createElement("li");
		item.textContent = label;
		item.addEventListener("click", () => input.click());
		menu.appendChild(item);
		div.appendChild(input);
	}

	createMenuItem("Skin", "image/*", file => {
		void skinViewer.loadSkin(file, {}, player);
	});
	createMenuItem("Cape", "image/*", file => {
		void skinViewer.loadCape(file, {}, player);
	});
	createMenuItem("Ears", "image/*", file => {
		void skinViewer.loadEars(file, { textureType: "standalone" }, player);
	});
	createMenuItem("Animation", "application/json", async file => {
		const text = await file.text();
		const data = JSON.parse(text);
		const anim = skinview3d.createKeyframeAnimation(data);
		const key = file.name.replace(/\.[^/.]+$/, "");
		const animations = playerAnimations.get(player);
		if (animations) {
			animations[key] = anim;
		}
		const option = document.createElement("option");
		option.value = key;
		option.textContent = key;
		select.appendChild(option);
		select.value = key;
		skinViewer.setAnimation(player, anim);
	});

	div.appendChild(menu);
	uploadBtn.addEventListener("click", () => {
		menu.classList.toggle("hidden");
	});

	return div;
}

function addModel(): void {
	const player = skinViewer.addPlayer();
	extraPlayers.push(player);
	const anim = new skinview3d.IdleAnimation();
	skinViewer.setAnimation(player, anim);
	const playerNumber = extraPlayers.length + 1;
	const container = document.getElementById("extra_player_controls");
	if (container) {
		const div = createPlayerResourceMenu(player, playerNumber);
		container.appendChild(div);
		extraPlayerControls.push(div);
	}
	if (playerSelector) {
		const idx = extraPlayers.length;
		const opt = document.createElement("option");
		opt.value = String(idx);
		opt.textContent = `Player ${idx + 1}`;
		playerSelector.appendChild(opt);
		playerSelector.value = String(idx);
	}
	selectPlayer(player);
	updateViewportSize();
	skinViewer.updateLayout();
}

function removeModel(): void {
	const player = extraPlayers.pop();
	if (player) {
		skinViewer.setAnimation(player, null);
		void skinViewer.loadSkin(null, {}, player);
		void skinViewer.loadCape(null, {}, player);
		void skinViewer.loadEars(null, {}, player);
		skinViewer.removePlayer(player);
		if (selectedPlayer === player) {
			selectPlayer(null);
		}
		const option = playerSelector?.querySelector(`option[value="${extraPlayers.length + 1}"]`);
		option?.remove();
		const control = extraPlayerControls.pop();
		control?.remove();
	}
	updateViewportSize();
	skinViewer.updateLayout();
}

function obtainTextureUrl(id: string): string {
	const urlInput = document.getElementById(id) as HTMLInputElement;
	const fileInput = document.getElementById(`${id}_upload`) as HTMLInputElement;
	const unsetButton = document.getElementById(`${id}_unset`);
	const file = fileInput?.files?.[0];

	if (!file) {
		if (unsetButton && !unsetButton.classList.contains("hidden")) {
			unsetButton.classList.add("hidden");
		}
		return urlInput?.value || "";
	}

	if (unsetButton) {
		unsetButton.classList.remove("hidden");
	}
	if (urlInput) {
		urlInput.value = `Local file: ${file.name}`;
		urlInput.readOnly = true;
	}
	return URL.createObjectURL(file);
}

function reloadSkin(): void {
	const input = document.getElementById("skin_url") as HTMLInputElement;
	const url = obtainTextureUrl("skin_url");
	if (url === "") {
		// Revert to placeholder skin when URL is empty
		skinViewer.loadSkin(null, {}, selectedPlayer);
		input?.setCustomValidity("");
		if (editorEnabled) {
			setupIK();
		}
	} else {
		const skinModel = document.getElementById("skin_model") as HTMLSelectElement;
		const earsSource = document.getElementById("ears_source") as HTMLSelectElement;

		skinViewer
			.loadSkin(
				url,
				{
					model: skinModel?.value as ModelType,
					ears: earsSource?.value === "current_skin",
				},
				selectedPlayer
			)
			.then(() => {
				input?.setCustomValidity("");
				if (editorEnabled) {
					setupIK();
				}
			})
			.catch(e => {
				input?.setCustomValidity("Image can't be loaded.");
				console.error(e);
			});
	}
}

function reloadCape(): void {
	const input = document.getElementById("cape_url") as HTMLInputElement;
	const url = obtainTextureUrl("cape_url");
	if (url === "") {
		skinViewer.loadCape(null, {}, selectedPlayer);
		input?.setCustomValidity("");
	} else {
		const selectedBackEquipment = document.querySelector(
			'input[type="radio"][name="back_equipment"]:checked'
		) as HTMLInputElement;
		skinViewer
			.loadCape(url, { backEquipment: selectedBackEquipment?.value as BackEquipment }, selectedPlayer)
			.then(() => input?.setCustomValidity(""))
			.catch(e => {
				input?.setCustomValidity("Image can't be loaded.");
				console.error(e);
			});
	}
}

function reloadEars(skipSkinReload = false): void {
	const earsSource = document.getElementById("ears_source") as HTMLSelectElement;
	const sourceType = earsSource?.value;
	let hideInput = true;

	if (sourceType === "none") {
		skinViewer.loadEars(null, {}, selectedPlayer);
	} else if (sourceType === "current_skin") {
		if (!skipSkinReload) {
			reloadSkin();
		}
	} else {
		hideInput = false;
		const options = document.querySelectorAll<HTMLOptionElement>("#default_ears option[data-texture-type]");
		for (const opt of options) {
			opt.disabled = opt.dataset.textureType !== sourceType;
		}

		const input = document.getElementById("ears_url") as HTMLInputElement;
		const url = obtainTextureUrl("ears_url");
		if (url === "") {
			skinViewer.loadEars(null, {}, selectedPlayer);
			input?.setCustomValidity("");
		} else {
			skinViewer
				.loadEars(url, { textureType: sourceType as "standalone" | "skin" }, selectedPlayer)
				.then(() => input?.setCustomValidity(""))
				.catch(e => {
					input?.setCustomValidity("Image can't be loaded.");
					console.error(e);
				});
		}
	}

	const el = document.getElementById("ears_texture_input");
	if (hideInput) {
		if (el && !el.classList.contains("hidden")) {
			el.classList.add("hidden");
		}
	} else if (el) {
		el.classList.remove("hidden");
	}
}

function reloadPanorama(): void {
	const input = document.getElementById("panorama_url") as HTMLInputElement;
	const url = obtainTextureUrl("panorama_url");
	if (url === "") {
		skinViewer.background = null;
		input?.setCustomValidity("");
	} else {
		skinViewer
			.loadPanorama(url)
			.then(() => input?.setCustomValidity(""))
			.catch(e => {
				input?.setCustomValidity("Image can't be loaded.");
				console.error(e);
			});
	}
}

function updateBackground(): void {
	const backgroundType = (document.getElementById("background_type") as HTMLSelectElement)?.value;
	const panoramaSection =
		document.querySelector(".control-section h1")?.textContent === "Panorama"
			? document.querySelector(".control-section h1")?.parentElement
			: null;

	if (backgroundType === "color") {
		const color = (document.getElementById("background_color") as HTMLInputElement)?.value;
		skinViewer.background = color;
		if (panoramaSection) {
			panoramaSection.style.display = "none";
		}
	} else {
		if (panoramaSection) {
			panoramaSection.style.display = "block";
		}
		reloadPanorama();
	}
}

function reloadNameTag(): void {
	const text = (document.getElementById("nametag_text") as HTMLInputElement)?.value;
	if (text === "") {
		skinViewer.nameTag = null;
	} else {
		skinViewer.nameTag = text;
	}
}

function setupIK(): void {
	disposeIK();
	ikChains = buildLimbIKChains(selectedPlayer);
	for (const chain of Object.values(ikChains)) {
		skinViewer.scene.add(chain.target);
		if (chain.effector && chain.effector !== chain.target) {
			skinViewer.scene.add(chain.effector);
		}
	}
<<<<<<< HEAD
	for (const key in ikChains) {
		delete ikChains[key];
	}
	const skin = selectedPlayer.skin;

	const rightLowerArmTarget = new Object3D();
	const rightLowerArmMesh = new Mesh(new SphereGeometry(0.5), new MeshBasicMaterial({ color: 0xff0000 }));
	rightLowerArmTarget.add(rightLowerArmMesh);

	rightLowerArmTarget.position.copy(skin.rightLowerArm.getWorldPosition(new Vector3()));
	rightLowerArmTarget.position.add(
		new Vector3(0, -4, 0)
			.multiplyScalar(selectedPlayer.scale.y)
			.applyQuaternion(skin.rightLowerArm.getWorldQuaternion(new Quaternion()))
	);
	skinViewer.scene.add(rightLowerArmTarget);
	const rIK = new IK();
	const rChain = new IKChain();
	const rRoot = new IKJoint(skin.rightUpperArm);
	rChain.add(rRoot); // keep shoulder static
	rChain.add(new IKJoint(skin.rightElbow));
	rChain.add(new IKJoint(skin.rightLowerArm), { target: rightLowerArmTarget });
	rChain.effectorIndex = rChain.joints.length - 1;
	rIK.add(rChain);
	ikChains["ik.rightArm"] = {
		target: rightLowerArmTarget,
		ik: rIK,
		bones: ["skin.rightUpperArm", "skin.rightElbow", "skin.rightLowerArm"],
		root: rRoot,
	};

	const leftLowerArmTarget = new Object3D();
	const leftLowerArmMesh = new Mesh(new SphereGeometry(0.5), new MeshBasicMaterial({ color: 0x00ff00 }));
	leftLowerArmTarget.add(leftLowerArmMesh);

	leftLowerArmTarget.position.copy(skin.leftLowerArm.getWorldPosition(new Vector3()));
	leftLowerArmTarget.position.add(
		new Vector3(0, -4, 0)
			.multiplyScalar(selectedPlayer.scale.y)
			.applyQuaternion(skin.leftLowerArm.getWorldQuaternion(new Quaternion()))
	);
	skinViewer.scene.add(leftLowerArmTarget);
	const lIK = new IK();
	const lChain = new IKChain();
	const lRoot = new IKJoint(skin.leftUpperArm);
	lChain.add(lRoot); // keep shoulder static
	lChain.add(new IKJoint(skin.leftElbow));
	lChain.add(new IKJoint(skin.leftLowerArm), { target: leftLowerArmTarget });
	lChain.effectorIndex = lChain.joints.length - 1;
	lIK.add(lChain);
	ikChains["ik.leftArm"] = {
		target: leftLowerArmTarget,

		ik: lIK,
		bones: ["skin.leftUpperArm", "skin.leftElbow", "skin.leftLowerArm"],
		root: lRoot,
	};

	const rightLowerLegTarget = new Object3D();
	const rightLowerLegMesh = new Mesh(new SphereGeometry(0.5), new MeshBasicMaterial({ color: 0x0000ff }));
	rightLowerLegTarget.add(rightLowerLegMesh);

	rightLowerLegTarget.position.copy(skin.rightLowerLeg.getWorldPosition(new Vector3()));
	rightLowerLegTarget.position.add(
		new Vector3(0, -4, 0)
			.multiplyScalar(selectedPlayer.scale.y)
			.applyQuaternion(skin.rightLowerLeg.getWorldQuaternion(new Quaternion()))
	);
	skinViewer.scene.add(rightLowerLegTarget);
	const rLegIK = new IK();
	const rLegChain = new IKChain();
	const rLegRoot = new IKJoint(skin.rightUpperLeg);
	rLegChain.add(rLegRoot); // keep hip static
	rLegChain.add(new IKJoint(skin.rightKnee));
	rLegChain.add(new IKJoint(skin.rightLowerLeg), { target: rightLowerLegTarget });
	rLegChain.effectorIndex = rLegChain.joints.length - 1;
	rLegIK.add(rLegChain);
	ikChains["ik.rightLeg"] = {
		target: rightLowerLegTarget,

		ik: rLegIK,
		bones: ["skin.rightUpperLeg", "skin.rightKnee", "skin.rightLowerLeg"],
		root: rLegRoot,
	};

	const leftLowerLegTarget = new Object3D();
	const leftLowerLegMesh = new Mesh(new SphereGeometry(0.5), new MeshBasicMaterial({ color: 0xffff00 }));
	leftLowerLegTarget.add(leftLowerLegMesh);

	leftLowerLegTarget.position.copy(skin.leftLowerLeg.getWorldPosition(new Vector3()));
	leftLowerLegTarget.position.add(
		new Vector3(0, -4, 0)
			.multiplyScalar(selectedPlayer.scale.y)
			.applyQuaternion(skin.leftLowerLeg.getWorldQuaternion(new Quaternion()))
	);
	skinViewer.scene.add(leftLowerLegTarget);
	const lLegIK = new IK();
	const lLegChain = new IKChain();
	const lLegRoot = new IKJoint(skin.leftUpperLeg);
	lLegChain.add(lLegRoot); // keep hip static
	lLegChain.add(new IKJoint(skin.leftKnee));
	lLegChain.add(new IKJoint(skin.leftLowerLeg), { target: leftLowerLegTarget });
	lLegChain.effectorIndex = lLegChain.joints.length - 1;
	lLegIK.add(lLegChain);
	ikChains["ik.leftLeg"] = {
		target: leftLowerLegTarget,
		ik: lLegIK,
		bones: ["skin.leftUpperLeg", "skin.leftKnee", "skin.leftLowerLeg"],
		root: lLegRoot,
	};

	if (ikUpdateId !== null) {
		cancelAnimationFrame(ikUpdateId);
	}
=======
>>>>>>> d66fad35
	const update = () => {
		const time =
			loadedAnimation && keyframes.length > 0 ? keyframes[0].time + loadedAnimation.progress * 1000 : Date.now();
		for (const key of Object.keys(ikChains)) {
			applyTargetKeyframe(key, time);
			const chain = ikChains[key];
			chain.target.updateMatrixWorld(true);
			chain.ik.solve();
		}
		ikUpdateId = requestAnimationFrame(update);
	};
	update();
	initializeBoneSelector(true);
}

function disposeIK(): void {
	if (ikUpdateId !== null) {
		cancelAnimationFrame(ikUpdateId);
		ikUpdateId = null;
	}
	for (const chain of Object.values(ikChains)) {
		chain.root.constraints = [];
		skinViewer.scene.remove(chain.target);
		if (chain.effector && chain.effector !== chain.target) {
			skinViewer.scene.remove(chain.effector);
		}
	}
	ikChains = {};
	initializeBoneSelector(false);
}

function initializeControls(): void {
	canvasWidth = document.getElementById("canvas_width") as HTMLInputElement;
	canvasHeight = document.getElementById("canvas_height") as HTMLInputElement;
	const fov = document.getElementById("fov") as HTMLInputElement;
	const zoom = document.getElementById("zoom") as HTMLInputElement;
	const globalLight = document.getElementById("global_light") as HTMLInputElement;
	const cameraLight = document.getElementById("camera_light") as HTMLInputElement;
	playerSelector = document.getElementById("player_selector") as HTMLSelectElement;
	const animationPauseResume = document.getElementById("animation_pause_resume");
	const editorPlayPause = document.getElementById("editor_play_pause");
	const highlightJoints = document.getElementById("highlight_joints") as HTMLInputElement;
	const autoRotate = document.getElementById("auto_rotate") as HTMLInputElement;
	const autoRotateSpeed = document.getElementById("auto_rotate_speed") as HTMLInputElement;
	const controlRotate = document.getElementById("control_rotate") as HTMLInputElement;
	const controlZoom = document.getElementById("control_zoom") as HTMLInputElement;
	const controlPan = document.getElementById("control_pan") as HTMLInputElement;
	const animationSpeed = document.getElementById("animation_speed") as HTMLInputElement;
	const hitSpeed = document.getElementById("hit_speed") as HTMLInputElement;
	const hitSpeedLabel = document.getElementById("hit_speed_label");

	const animationOptions = document.getElementById("animation_options");
	if (animationOptions) {
		const createOption = (value: string, text: string): HTMLInputElement => {
			const label = document.createElement("label");
			const input = document.createElement("input");
			input.type = "radio";
			input.name = "animation";
			input.value = value;
			input.id = `animation_${value || "none"}`;
			label.appendChild(input);
			label.appendChild(document.createTextNode(` ${text}`));
			animationOptions.appendChild(label);
			return input;
		};
		createOption("", "None");
		for (const name of Object.keys(animationClasses)) {
			createOption(name, name.charAt(0).toUpperCase() + name.slice(1));
		}
	}

	const animationCrouch = document.getElementById("animation_crouch") as HTMLInputElement;
	const addHittingAnimation = document.getElementById("add_hitting_animation") as HTMLInputElement;

	uploadStatusEl = document.getElementById("upload_status");

	playerSelector?.addEventListener("change", () => {
		const idx = Number(playerSelector.value);
		const player = idx === 0 ? skinViewer.playerObject : extraPlayers[idx - 1];
		selectPlayer(player ?? null);
	});

	canvasWidth?.addEventListener("change", e => {
		const target = e.target as HTMLInputElement;
		skinViewer.width = Number(target.value);
	});

	canvasHeight?.addEventListener("change", e => {
		const target = e.target as HTMLInputElement;
		skinViewer.height = Number(target.value);
	});

	fov?.addEventListener("change", e => {
		const target = e.target as HTMLInputElement;
		skinViewer.fov = Number(target.value);
	});

	zoom?.addEventListener("change", e => {
		const target = e.target as HTMLInputElement;
		skinViewer.zoom = Number(target.value);
	});

	globalLight?.addEventListener("change", e => {
		const target = e.target as HTMLInputElement;
		skinViewer.globalLight.intensity = Number(target.value);
	});

	cameraLight?.addEventListener("change", e => {
		const target = e.target as HTMLInputElement;
		skinViewer.cameraLight.intensity = Number(target.value);
	});

	animationPauseResume?.addEventListener("click", () => {
		const anim = skinViewer.getAnimation(selectedPlayer);
		if (anim) {
			anim.paused = !anim.paused;
		}
	});

	editorPlayPause?.addEventListener("click", () => {
		const wasPaused = loadedAnimation?.paused ?? true;
		const anim = buildKeyframeAnimation();
		if (!anim) {
			return;
		}
		skinViewer.setAnimation(selectedPlayer, anim);
		loadedAnimation = anim;
		anim.paused = !wasPaused;
		(editorPlayPause as HTMLButtonElement).textContent = anim.paused ? "Play" : "Pause";
	});

	autoRotate?.addEventListener("change", e => {
		const target = e.target as HTMLInputElement;
		skinViewer.autoRotate = target.checked;
	});

	highlightJoints?.addEventListener("change", e => {
		const target = e.target as HTMLInputElement;
		updateJointHighlight(target.checked);
	});

	autoRotateSpeed?.addEventListener("change", e => {
		const target = e.target as HTMLInputElement;
		skinViewer.autoRotateSpeed = Number(target.value);
	});

	const animationRadios = document.querySelectorAll<HTMLInputElement>('input[type="radio"][name="animation"]');
	for (const el of animationRadios) {
		el.addEventListener("change", e => {
			const target = e.target as HTMLInputElement;
			const crouchSetting = document.getElementById("crouch_setting");
			if (crouchSetting) {
				crouchSetting.style.display = animationCrouch?.checked ? "block" : "none";
			}

			if (target.value === "") {
				skinViewer.setAnimation(selectedPlayer, null);
			} else {
				const cls = animationClasses[target.value as keyof typeof animationClasses];
				const anim = cls ? skinViewer.loadAnimationClass(cls, selectedPlayer) : null;
				if (anim && animationSpeed) {
					anim.speed = Number(animationSpeed.value);
				}
			}
		});
	}

	const defaultRadio = document.getElementById("animation_jump") as HTMLInputElement;
	if (defaultRadio) {
		defaultRadio.checked = true;
		defaultRadio.dispatchEvent(new Event("change"));
	}

	animationCrouch?.addEventListener("change", () => {
		const crouchSettings = document.querySelectorAll<HTMLInputElement>(
			'input[type="checkbox"][name="crouch_setting_item"]'
		);
		for (const el of crouchSettings) {
			el.checked = false;
		}
		if (hitSpeed) {
			hitSpeed.value = "";
		}
		if (hitSpeedLabel) {
			hitSpeedLabel.style.display = "none";
		}
	});

	const crouchSettings = {
		runOnce: (value: boolean) => {
			const anim = skinViewer.getAnimation(selectedPlayer);
			if (anim) {
				(anim as unknown as { runOnce: boolean }).runOnce = value;
			}
		},
		showProgress: (value: boolean) => {
			const anim = skinViewer.getAnimation(selectedPlayer);
			if (anim) {
				(anim as unknown as { showProgress: boolean }).showProgress = value;
			}
		},
		addHitAnimation: (value: boolean) => {
			if (hitSpeedLabel) {
				hitSpeedLabel.style.display = value ? "block" : "none";
			}
			if (value) {
				const anim = skinViewer.getAnimation(selectedPlayer);
				if (anim) {
					const hitSpeedValue = hitSpeed?.value;
					if (hitSpeedValue === "") {
						(anim as unknown as { addHitAnimation: () => void }).addHitAnimation();
					} else {
						(anim as unknown as { addHitAnimation: (speed: string) => void }).addHitAnimation(hitSpeedValue);
					}
				}
			}
		},
	} as const;

	const updateCrouchAnimation = () => {
		const anim = skinViewer.loadAnimationClass(skinview3d.CrouchAnimation, selectedPlayer);
		if (anim && animationSpeed) {
			anim.speed = Number(animationSpeed.value);
		}
		const crouchSettingItems = document.querySelectorAll<HTMLInputElement>(
			'input[type="checkbox"][name="crouch_setting_item"]'
		);
		for (const el of crouchSettingItems) {
			const setting = crouchSettings[el.value as keyof typeof crouchSettings];
			if (setting) {
				setting(el.checked);
			}
		}
	};

	const crouchSettingItems = document.querySelectorAll<HTMLInputElement>(
		'input[type="checkbox"][name="crouch_setting_item"]'
	);
	for (const el of crouchSettingItems) {
		el.addEventListener("change", () => {
			updateCrouchAnimation();
		});
	}

	hitSpeed?.addEventListener("change", () => {
		updateCrouchAnimation();
	});

	animationSpeed?.addEventListener("change", e => {
		const target = e.target as HTMLInputElement;
		const anim = skinViewer.getAnimation(selectedPlayer);
		if (anim) {
			anim.speed = Number(target.value);
		}
		if (animationCrouch?.checked && addHittingAnimation?.checked && hitSpeed?.value === "") {
			updateCrouchAnimation();
		}
	});

	controlRotate?.addEventListener("change", e => {
		const target = e.target as HTMLInputElement;
		skinViewer.controls.enableRotate = target.checked;
	});

	controlZoom?.addEventListener("change", e => {
		const target = e.target as HTMLInputElement;
		skinViewer.controls.enableZoom = target.checked;
	});

	controlPan?.addEventListener("change", e => {
		const target = e.target as HTMLInputElement;
		skinViewer.controls.enablePan = target.checked;
	});

	for (const part of skinParts) {
		const skinPart = (selectedPlayer.skin as any)[part];
		for (const layer of skinLayers) {
			const skinLayer = skinPart?.[layer];
			if (!skinLayer) {
				continue;
			}
			const checkbox = document.querySelector<HTMLInputElement>(
				`#layers_table input[type="checkbox"][data-part="${part}"][data-layer="${layer}"]`
			);
			checkbox?.addEventListener("change", e => {
				const target = e.target as HTMLInputElement;
				const currentPart = (selectedPlayer.skin as any)[part];
				const currentLayer = currentPart?.[layer];
				if (currentLayer) {
					currentLayer.visible = target.checked;
				}
			});
		}
	}

	const initializeUploadButton = (id: string, callback: () => void) => {
		const urlInput = document.getElementById(id) as HTMLInputElement;
		const fileInput = document.getElementById(`${id}_upload`) as HTMLInputElement;
		const unsetButton = document.getElementById(`${id}_unset`);

		const unsetAction = () => {
			if (urlInput) {
				urlInput.readOnly = false;
				urlInput.value = "";
			}
			if (fileInput) {
				fileInput.value = fileInput.defaultValue;
			}
			callback();
		};

		fileInput?.addEventListener("change", () => callback());
		urlInput?.addEventListener("keydown", e => {
			if (e.key === "Backspace" && urlInput?.readOnly) {
				unsetAction();
			}
		});
		unsetButton?.addEventListener("click", () => unsetAction());
	};

	initializeUploadButton("panorama_url", reloadPanorama);

	const panoramaUrl = document.getElementById("panorama_url") as HTMLInputElement;
	panoramaUrl?.addEventListener("change", reloadPanorama);

	const backEquipmentRadios = document.querySelectorAll<HTMLInputElement>('input[type="radio"][name="back_equipment"]');
	for (const el of backEquipmentRadios) {
		el.addEventListener("change", e => {
			const target = e.target as HTMLInputElement;
			if (selectedPlayer.backEquipment === null) {
				// cape texture hasn't been loaded yet
				// this option will be processed on texture loading
			} else {
				selectedPlayer.backEquipment = target.value as BackEquipment;
			}
		});
	}

	const resetAll = document.getElementById("reset_all");
	resetAll?.addEventListener("click", () => {
		extraPlayers.length = 0;
		for (const ctrl of extraPlayerControls) {
			ctrl.remove();
		}
		extraPlayerControls.length = 0;
		skinViewer.dispose();
		initializeViewer();
		skinViewer.resetCameraPose();
		skinViewer.controls.target.set(0, 0, 0);
		skinViewer.controls.update();
		skinViewer.controls.saveState();
		updateViewportSize();
	});

	const addModelBtn = document.getElementById("add_model");
	addModelBtn?.addEventListener("click", addModel);
	const removeModelBtn = document.getElementById("remove_model");
	removeModelBtn?.addEventListener("click", removeModel);
	const changePositioningBtn = document.getElementById("change_positioning");
	changePositioningBtn?.addEventListener("click", () => {
		spacingIndex = (spacingIndex + 1) % spacingOptions.length;
		skinViewer.setPlayerSpacing(spacingOptions[spacingIndex]);
		skinViewer.updateLayout();
	});
	const togglePositionBtn = document.getElementById("toggle_position_controller");
	togglePositionBtn?.addEventListener("click", togglePositionController);

	const exportJointBtn = document.getElementById("export_joint_coordinates");
	exportJointBtn?.addEventListener("click", () => {
		const data = skinViewer.exportJointCoordinates();
		const blob = new Blob([data], { type: "text/plain" });
		const url = URL.createObjectURL(blob);
		const a = document.createElement("a");
		a.href = url;
		a.download = "joint-coordinates.txt";
		a.click();
		URL.revokeObjectURL(url);
	});

	const nametagText = document.getElementById("nametag_text") as HTMLInputElement;
	nametagText?.addEventListener("change", reloadNameTag);

	const backgroundType = document.getElementById("background_type") as HTMLSelectElement;
	const backgroundColor = document.getElementById("background_color") as HTMLInputElement;

	backgroundType?.addEventListener("change", updateBackground);
	backgroundColor?.addEventListener("change", updateBackground);

	// Set panorama as default
	if (backgroundType) {
		backgroundType.value = "panorama";
	}

	// Initialize background type
	updateBackground();

	initializeAssetMenu();
}

function initializeViewer(): void {
	disposeIK();
	const skinContainer = document.getElementById("skin_container") as HTMLCanvasElement | null;
	if (!skinContainer) {
		console.error("Canvas element not found; viewer not initialized.");
		return;
	}

	skinViewer = new skinview3d.SkinViewer({
		canvas: skinContainer,
	});
	attachJointControls(skinViewer);
	skinViewer.enableJointControls();
	playerSelector = document.getElementById("player_selector") as HTMLSelectElement;
	if (playerSelector) {
		playerSelector.innerHTML = "";
		const opt = document.createElement("option");
		opt.value = "0";
		opt.textContent = "Player 1";
		playerSelector.appendChild(opt);
		playerSelector.value = "0";
	}

	selectPlayer(null);

	const controlsContainer = document.getElementById("extra_player_controls");
	if (controlsContainer) {
		const control = createPlayerResourceMenu(skinViewer.playerObject, 1);
		controlsContainer.appendChild(control);
		extraPlayerControls.push(control);
	}

	canvasWidth = document.getElementById("canvas_width") as HTMLInputElement;
	canvasHeight = document.getElementById("canvas_height") as HTMLInputElement;
	const fov = document.getElementById("fov") as HTMLInputElement;
	const zoom = document.getElementById("zoom") as HTMLInputElement;
	const globalLight = document.getElementById("global_light") as HTMLInputElement;
	const cameraLight = document.getElementById("camera_light") as HTMLInputElement;
	const autoRotate = document.getElementById("auto_rotate") as HTMLInputElement;
	const autoRotateSpeed = document.getElementById("auto_rotate_speed") as HTMLInputElement;
	const controlRotate = document.getElementById("control_rotate") as HTMLInputElement;
	const controlZoom = document.getElementById("control_zoom") as HTMLInputElement;
	const controlPan = document.getElementById("control_pan") as HTMLInputElement;
	const animationSpeed = document.getElementById("animation_speed") as HTMLInputElement;
	const autoFit = document.getElementById("auto_fit") as HTMLInputElement;

	skinViewer.width = Number(canvasWidth?.value);
	skinViewer.height = Number(canvasHeight?.value);
	skinViewer.fov = Number(fov?.value);
	skinViewer.zoom = Number(zoom?.value);
	skinViewer.globalLight.intensity = Number(globalLight?.value);
	skinViewer.cameraLight.intensity = Number(cameraLight?.value);
	skinViewer.autoRotate = autoRotate?.checked ?? false;
	skinViewer.autoRotateSpeed = Number(autoRotateSpeed?.value);
	skinViewer.autoFit = autoFit?.checked ?? true;

	const animationRadio = document.querySelector<HTMLInputElement>('input[type="radio"][name="animation"]:checked');
	const animationName = animationRadio?.value;
	if (animationName) {
		const cls = animationClasses[animationName as keyof typeof animationClasses];
		const anim = cls ? skinViewer.loadAnimationClass(cls, selectedPlayer) : null;
		if (anim && animationSpeed) {
			anim.speed = Number(animationSpeed.value);
		}
	}

	skinViewer.controls.enableRotate = controlRotate?.checked ?? false;
	skinViewer.controls.enableZoom = controlZoom?.checked ?? false;
	skinViewer.controls.enablePan = controlPan?.checked ?? false;

	autoFit?.addEventListener("change", () => {
		skinViewer.autoFit = autoFit.checked;
	});

	for (const part of skinParts) {
		const skinPart = (selectedPlayer.skin as any)[part];
		for (const layer of skinLayers) {
			const skinLayer = skinPart?.[layer];
			if (!skinLayer) {
				continue;
			}
			const checkbox = document.querySelector<HTMLInputElement>(
				`#layers_table input[type="checkbox"][data-part="${part}"][data-layer="${layer}"]`
			);
			skinLayer.visible = checkbox?.checked ?? false;
		}
	}

	void skinViewer.loadSkin("img/hatsune_miku.png");
	void skinViewer.loadCape("img/mojang_cape.png", { backEquipment: "cape" });
	void skinViewer.loadPanorama("img/panorama.png");
	reloadNameTag();
	const highlightJoints = document.getElementById("highlight_joints") as HTMLInputElement;
	updateJointHighlight(highlightJoints?.checked ?? false);
	updateViewportSize();
}

window.addEventListener("DOMContentLoaded", () => {
	initializeViewer();
	initializeControls();
	setupIK();
	initializeBoneSelector(true);
	const skinContainer = document.getElementById("skin_container");
	if (skinContainer) {
		skinContainer.addEventListener("click", handlePlayerClick);
	} else {
		console.error("Skin container element not found; click handler not attached.");
	}
});

function initializeBoneSelector(useIK = false): void {
	const selector = document.getElementById("bone_selector") as HTMLSelectElement | null;
	if (!selector) {
		console.error("Bone selector element not found; bone selection disabled.");
		return;
	}

	const current = selector.value;
	selector.innerHTML = "";
	const playerOption = document.createElement("option");
	playerOption.value = "playerObject";
	playerOption.textContent = "Player";
	selector.appendChild(playerOption);

	for (const part of skinParts) {
		if (
			useIK &&
			(part === "rightUpperArm" || part === "leftUpperArm" || part === "rightUpperLeg" || part === "leftUpperLeg")
		) {
			continue;
		}
		const option = document.createElement("option");
		option.value = `skin.${part}`;
		option.textContent = `skin.${part}`;
		selector.appendChild(option);
	}

	for (const key of Object.keys(ikChains)) {
		const option = document.createElement("option");
		option.value = key;
		const part = key.replace(/^ik\./, "");
		const label = part.replace(/([A-Z])/g, " $1").replace(/^./, c => c.toUpperCase());
		option.textContent = `IK Controller: ${label}`;
		selector.appendChild(option);
	}

	if (current) {
		selector.value = current;
	}
}

function toggleEditor(): void {
	const editor = document.getElementById("animation_editor");
	const skinContainer = document.getElementById("skin_container") as HTMLCanvasElement;
	if (!editor || !skinContainer) {
		return;
	}

	editorEnabled = !editorEnabled;
	editor.classList.toggle("hidden", !editorEnabled);

	if (editorEnabled) {
		previousAutoRotate = skinViewer.autoRotate;
		previousAnimationPaused = skinViewer.getAnimation(selectedPlayer)?.paused ?? false;
		skinViewer.autoRotate = false;
		const anim = skinViewer.getAnimation(selectedPlayer);
		if (anim) {
			anim.paused = true;
		}

		updateViewportSize();

		setupIK();
		selectedBone = boneSelector?.value || "playerObject";

		transformControls = new TransformControls(skinViewer.camera, skinViewer.renderer.domElement);
		transformControls.addEventListener("dragging-changed", (e: { value: boolean }) => {
			skinViewer.controls.enabled = !e.value;
			if (!e.value) {
				if (selectedBone.startsWith("ik.")) {
					addIKKeyframe(selectedBone);
				} else {
					addKeyframe();
				}
			}
		});
		if (modeSelector) {
			transformControls.setMode(modeSelector.value as any);
		}
		transformControls.attach(getBone(selectedBone));
		skinViewer.scene.add(transformControls);
		updateBoneSelectionHelper();
	} else {
		skinViewer.autoRotate = previousAutoRotate;
		const anim = skinViewer.getAnimation(selectedPlayer);
		if (anim) {
			anim.paused = previousAnimationPaused;
		}

		updateViewportSize();

		if (transformControls) {
			skinViewer.scene.remove(transformControls);
			transformControls.dispose();
			transformControls = null;
		}
		disposeIK();
		selectedBone = boneSelector?.value || "playerObject";
		updateBoneSelectionHelper();
	}
}

function onPositionControlKey(e: KeyboardEvent): void {
	if (!positionControls) {
		return;
	}
	if (e.key === "t" || e.key === "T") {
		positionControls.setMode("translate");
	} else if (e.key === "r" || e.key === "R") {
		positionControls.setMode("rotate");
	}
}

function togglePositionController(): void {
	positionControllerEnabled = !positionControllerEnabled;
	if (positionControllerEnabled) {
		previousPositionAutoRotate = skinViewer.autoRotate;
		previousPositionAnimationPaused = skinViewer.animation?.paused ?? false;
		skinViewer.autoRotate = false;
		if (skinViewer.animation) {
			skinViewer.animation.paused = true;
		}
		positionControls = new TransformControls(skinViewer.camera, skinViewer.renderer.domElement);
		positionControls.addEventListener("dragging-changed", (e: { value: boolean }) => {
			skinViewer.controls.enabled = !e.value;
		});
		positionControls.setMode("translate");
		positionControls.attach(selectedPlayer);
		skinViewer.scene.add(positionControls);
		window.addEventListener("keydown", onPositionControlKey);
	} else {
		skinViewer.autoRotate = previousPositionAutoRotate;
		if (skinViewer.animation) {
			skinViewer.animation.paused = previousPositionAnimationPaused;
		}
		if (positionControls) {
			skinViewer.scene.remove(positionControls);
			positionControls.dispose();
			positionControls = null;
		}
		window.removeEventListener("keydown", onPositionControlKey);
	}
}

function updateTimeline(): void {
	const timeline = document.getElementById("timeline");
	if (!timeline) {
		return;
	}
	timeline.innerHTML = "";
	if (keyframes.length === 0) {
		return;
	}
	const start = keyframes[0].time;
	const end = keyframes[keyframes.length - 1].time;
	const duration = end - start || 1;
	const rows = new Map<string, HTMLDivElement>();
	for (const kf of keyframes) {
		let track = rows.get(kf.bone);
		if (!track) {
			const row = document.createElement("div");
			row.className = "kf-row";
			const label = document.createElement("span");
			label.className = "kf-label";
			label.textContent = kf.bone;
			track = document.createElement("div");
			track.className = "kf-track";
			row.appendChild(label);
			row.appendChild(track);
			timeline.appendChild(row);
			rows.set(kf.bone, track);
		}
		const marker = document.createElement("div");
		marker.className = "kf-marker";
		const t = kf.time - start;
		marker.style.left = `${(t / duration) * 100}%`;
		track.appendChild(marker);
	}
}

function captureIKTargets(time: number): void {
	for (const [key, chain] of Object.entries(ikChains)) {
		keyframes.push({
			time,
			bone: key,
			position: chain.target.position.clone(),
			rotation: chain.target.rotation.clone(),
		});
	}
}

function applyTargetKeyframe(chainKey: string, time: number): void {
	const target = ikChains[chainKey]?.target;
	if (!target) {
		return;
	}
	const frames = keyframes.filter(kf => kf.bone === chainKey);
	if (frames.length === 0) {
		return;
	}
	let prev = frames[0];
	let next = frames[frames.length - 1];
	if (time <= prev.time) {
		target.position.copy(prev.position);
		target.rotation.copy(prev.rotation);
		return;
	}
	if (time >= next.time) {
		target.position.copy(next.position);
		target.rotation.copy(next.rotation);
		return;
	}
	for (let i = 0; i < frames.length - 1; i++) {
		const f0 = frames[i];
		const f1 = frames[i + 1];
		if (time >= f0.time && time <= f1.time) {
			const alpha = (time - f0.time) / (f1.time - f0.time || 1);
			target.position.lerpVectors(f0.position, f1.position, alpha);
			target.rotation.set(
				f0.rotation.x + (f1.rotation.x - f0.rotation.x) * alpha,
				f0.rotation.y + (f1.rotation.y - f0.rotation.y) * alpha,
				f0.rotation.z + (f1.rotation.z - f0.rotation.z) * alpha
			);
			break;
		}
	}
}

function addKeyframe(bonePath = selectedBone): void {
	const bone = getBone(bonePath);
	const time = Date.now();
	keyframes.push({
		time,
		bone: bonePath,
		position: bone.position.clone(),
		rotation: bone.rotation.clone(),
	});
	captureIKTargets(time);
	updateTimeline();
}

function addIKKeyframe(chainName: string): void {
	const chain = ikChains[chainName];
	if (!chain) {
		return;
	}
	const time = Date.now();
	keyframes.push({
		time,
		bone: chainName,
		position: chain.target.position.clone(),
		rotation: chain.target.rotation.clone(),
	});
	for (const bonePath of chain.bones) {
		const bone = getBone(bonePath);
		keyframes.push({
			time,
			bone: bonePath,
			position: bone.position.clone(),
			rotation: bone.rotation.clone(),
		});
	}
	captureIKTargets(time);
	updateTimeline();
}

const boneSelector = document.getElementById("bone_selector") as HTMLSelectElement;
boneSelector?.addEventListener("change", () => {
	selectedBone = boneSelector.value || "playerObject";
	if (transformControls) {
		transformControls.attach(getBone(selectedBone));
	}
	updateBoneSelectionHelper();
});
const toggleEditorBtn = document.getElementById("toggle_editor");
toggleEditorBtn?.addEventListener("click", toggleEditor);
const addKeyframeBtn = document.getElementById("add_keyframe");
addKeyframeBtn?.addEventListener("click", () => {
	if (selectedBone.startsWith("ik.")) {
		addIKKeyframe(selectedBone);
	} else {
		addKeyframe();
	}
});

const modeSelector = document.getElementById("transform_mode") as HTMLSelectElement;
modeSelector?.addEventListener("change", () => {
	if (transformControls) {
		transformControls.setMode(modeSelector.value as any);
	}
});

function buildKeyframeAnimation(): skinview3d.KeyframeAnimation | null {
	if (keyframes.length === 0) {
		return null;
	}
	const start = keyframes[0].time;
	const frames = new Map<number, Record<string, [number, number, number]>>();
	for (const kf of keyframes) {
		const time = kf.time - start;
		const bones = frames.get(time) ?? {};
		bones[kf.bone] = [kf.rotation.x, kf.rotation.y, kf.rotation.z];
		frames.set(time, bones);
	}
	const data: skinview3d.KeyframeData = {
		keyframes: [...frames.entries()]
			.sort((a, b) => a[0] - b[0])
			.map(([time, bones]) => ({
				time: time / 1000,
				bones,
			})),
	};
	return new skinview3d.KeyframeAnimation(data);
}

function downloadJson(): void {
	const anim = buildKeyframeAnimation();
	if (!anim) {
		return;
	}
	const json = JSON.stringify(anim.toJSON(), null, 2);
	const blob = new Blob([json], { type: "application/json" });
	const url = URL.createObjectURL(blob);
	const a = document.createElement("a");
	a.href = url;
	a.download = "animation.json";
	a.click();
	URL.revokeObjectURL(url);
}

async function uploadJson(e: Event): Promise<void> {
	const input = e.target as HTMLInputElement;
	const file = input.files?.[0];
	if (!file) {
		return;
	}
	try {
		const text = await file.text();
		const data = JSON.parse(text);
		loadedAnimation = skinview3d.createKeyframeAnimation(data);
		skinViewer.setAnimation(selectedPlayer, loadedAnimation);
		keyframes.length = 0;
		if (Array.isArray(data.keyframes)) {
			for (const frame of data.keyframes) {
				for (const [bone, rot] of Object.entries(frame.bones ?? {})) {
					keyframes.push({
						time: frame.time * 1000,
						bone,
						position: new Vector3(),
						rotation: new Euler().fromArray(rot as [number, number, number]),
					});
				}
			}
			keyframes.sort((a, b) => a.time - b.time);
			updateTimeline();
		}
		if (uploadStatusEl) {
			uploadStatusEl.textContent = `Loaded: ${file.name}`;
			uploadStatusEl.classList.remove("hidden");
		}
	} catch (err) {
		console.error(err);
		if (uploadStatusEl) {
			uploadStatusEl.textContent = "Failed to load animation.";
			uploadStatusEl.classList.remove("hidden");
		}
	}
	input.value = "";
}

const downloadJsonBtn = document.getElementById("download_json");
downloadJsonBtn?.addEventListener("click", downloadJson);
const uploadJsonInput = document.getElementById("upload_json");
uploadJsonInput?.addEventListener("change", uploadJson);

Object.assign(window as any, {
	KeyframeAnimation: skinview3d.KeyframeAnimation,
	createKeyframeAnimation: skinview3d.createKeyframeAnimation,
});<|MERGE_RESOLUTION|>--- conflicted
+++ resolved
@@ -1,7 +1,6 @@
 import * as skinview3d from "../src/skinview3d";
 import type { BackEquipment } from "../src/model";
 import { TransformControls } from "three/examples/jsm/controls/TransformControls.js";
-<<<<<<< HEAD
 import { IK, IKChain, IKJoint } from "three-ik";
 import {
 	BoxHelper,
@@ -15,10 +14,6 @@
 	Vector2,
 	Vector3,
 } from "three";
-=======
-import { BoxHelper, Euler, Object3D, Raycaster, Vector2, Vector3 } from "three";
-import { buildLimbIKChains, type IKChainMap } from "../src/ik";
->>>>>>> d66fad35
 import { attachJointControls } from "./joint-controls";
 
 import "./style.css";
@@ -678,7 +673,6 @@
 			skinViewer.scene.add(chain.effector);
 		}
 	}
-<<<<<<< HEAD
 	for (const key in ikChains) {
 		delete ikChains[key];
 	}
@@ -793,8 +787,7 @@
 	if (ikUpdateId !== null) {
 		cancelAnimationFrame(ikUpdateId);
 	}
-=======
->>>>>>> d66fad35
+
 	const update = () => {
 		const time =
 			loadedAnimation && keyframes.length > 0 ? keyframes[0].time + loadedAnimation.progress * 1000 : Date.now();
