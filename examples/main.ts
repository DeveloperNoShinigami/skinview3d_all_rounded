import * as skinview3d from "../src/skinview3d";
import type { BackEquipment } from "../src/model";
import { TransformControls } from "three/examples/jsm/controls/TransformControls.js";
import { IK, IKChain, IKJoint } from "three-ik";
import {
	BoxHelper,
	Euler,
	Mesh,
	MeshBasicMaterial,
	Object3D,
	Raycaster,
	SphereGeometry,
	Vector2,
	Vector3,
} from "three";

import "./style.css";
import { GeneratedAnimation } from "./generated-animation";
import { JumpAnimation } from "./jump-animation";

const skinParts = [
	"head",
	"body",
	"rightUpperArm",
	"leftUpperArm",
	"rightUpperLeg",
	"leftUpperLeg",
	"rightElbow",
	"leftElbow",
	"rightKnee",
	"leftKnee",
	"rightLowerArm",
	"leftLowerArm",
	"rightLowerLeg",
	"leftLowerLeg",
];
const skinLayers = ["innerLayer", "outerLayer"];
const animationClasses = {
	idle: skinview3d.IdleAnimation,
	walk: skinview3d.WalkingAnimation,
	run: skinview3d.RunningAnimation,
	fly: skinview3d.FlyingAnimation,
	wave: skinview3d.WaveAnimation,
	bend: skinview3d.BendAnimation,
	crouch: skinview3d.CrouchAnimation,
	hit: skinview3d.HitAnimation,
	generated: GeneratedAnimation,
	jump: JumpAnimation,
};

let skinViewer: skinview3d.SkinViewer;
let transformControls: TransformControls | null = null;
let positionControls: TransformControls | null = null;
let selectedPlayer: skinview3d.PlayerObject;
let positionControllerEnabled = false;
let previousPositionAutoRotate = false;
let previousPositionAnimationPaused = false;
let selectedBone = "playerObject";
const keyframes: Array<{ time: number; bone: string; position: Vector3; rotation: Euler }> = [];
let editorEnabled = false;
let previousAutoRotate = false;
let previousAnimationPaused = false;
let loadedAnimation: skinview3d.Animation | null = null;
let uploadStatusEl: HTMLElement | null = null;
const ikChains: Record<string, { target: Object3D; effector: Object3D; ik: IK; bones: string[]; root: IKJoint }> = {};
let ikUpdateId: number | null = null;
let jointHelpers: BoxHelper[] = [];
const extraPlayers: skinview3d.PlayerObject[] = [];
let selectedPlayer: skinview3d.PlayerObject;
let selectionHelper: BoxHelper | null = null;
const raycaster = new Raycaster();
const pointer = new Vector2();
const extraPlayerControls: HTMLElement[] = [];
let canvasWidth: HTMLInputElement | null = null;
let canvasHeight: HTMLInputElement | null = null;
const spacingOptions = [20, 40, 60];
let spacingIndex = 0;

function initializeAssetMenu(): void {
	const mainMenu = document.getElementById("main_menu");
	const subMenu = document.getElementById("sub_menu");
	if (!mainMenu || !subMenu) {
		return;
	}

	const showMain = () => {
		subMenu.classList.add("hidden");
		subMenu.innerHTML = "";
		mainMenu.classList.remove("hidden");
	};

	const createMenu = (title: string, load: (source: string | File) => Promise<unknown> | unknown) => {
		mainMenu.classList.add("hidden");
		subMenu.classList.remove("hidden");
		subMenu.innerHTML = `<h1>${title}</h1>
<p class="control">Provide a URL or choose a file.</p>
<input id="menu_url" type="text" class="control" placeholder="URL" />
<input id="menu_file" type="file" class="control" />`;
		const urlInput = subMenu.querySelector("#menu_url") as HTMLInputElement;
		const fileInput = subMenu.querySelector("#menu_file") as HTMLInputElement;

		urlInput?.addEventListener("change", () => {
			const url = urlInput.value.trim();
			if (url) {
				void Promise.resolve(load(url)).finally(showMain);
			} else {
				showMain();
			}
		});

		fileInput?.addEventListener("change", () => {
			const file = fileInput.files?.[0];
			if (file) {
				void Promise.resolve(load(file)).finally(showMain);
			} else {
				showMain();
			}
		});
	};

	document.getElementById("menu_skin")?.addEventListener("click", () => {
		createMenu("Load Skin", source => skinViewer.loadSkin(source));
	});

	document.getElementById("menu_back")?.addEventListener("click", () => {
		mainMenu.classList.add("hidden");
		subMenu.classList.remove("hidden");
		subMenu.innerHTML = `<h1>Load Back Item</h1>
<p class="control">Choose cape or elytra then provide a texture.</p>
<div class="control"><label><input type="radio" name="back_type" value="cape" checked /> Cape</label>
<label><input type="radio" name="back_type" value="elytra" /> Elytra</label></div>
<input id="menu_url" type="text" class="control" placeholder="URL" />
<input id="menu_file" type="file" class="control" />`;
		const urlInput = subMenu.querySelector("#menu_url") as HTMLInputElement;
		const fileInput = subMenu.querySelector("#menu_file") as HTMLInputElement;
		const load = (source: string | File) => {
			const equip = (subMenu.querySelector('input[name="back_type"]:checked') as HTMLInputElement)
				?.value as BackEquipment;
			return skinViewer.loadCape(source, { backEquipment: equip });
		};
		urlInput?.addEventListener("change", () => {
			const url = urlInput.value.trim();
			if (url) {
				void Promise.resolve(load(url)).finally(showMain);
			} else {
				showMain();
			}
		});
		fileInput?.addEventListener("change", () => {
			const file = fileInput.files?.[0];
			if (file) {
				void Promise.resolve(load(file)).finally(showMain);
			} else {
				showMain();
			}
		});
	});

	document.getElementById("menu_ears")?.addEventListener("click", () => {
		createMenu("Load Ears", source => skinViewer.loadEars(source));
	});

	document.getElementById("menu_animation")?.addEventListener("click", () => {
		createMenu("Load Animation", async source => {
			let text: string;
			if (typeof source === "string") {
				const resp = await fetch(source);
				text = await resp.text();
			} else {
				text = await source.text();
			}
			const data = JSON.parse(text);
			loadedAnimation = skinview3d.createKeyframeAnimation(data);
			skinViewer.animation = loadedAnimation;
		});
	});
}

function updateJointHighlight(enabled: boolean): void {
	for (const helper of jointHelpers) {
		skinViewer.scene.remove(helper);
	}
	jointHelpers = [];
	if (enabled) {
		const joints = [
			selectedPlayer.skin.rightElbow,
			selectedPlayer.skin.leftElbow,
			selectedPlayer.skin.rightLowerArm,
			selectedPlayer.skin.leftLowerArm,
			selectedPlayer.skin.rightKnee,
			selectedPlayer.skin.leftKnee,
			selectedPlayer.skin.rightLowerLeg,
			selectedPlayer.skin.leftLowerLeg,
		];
		for (const joint of joints) {
			const helper = new BoxHelper(joint, 0xff0000);
			helper.update();
			jointHelpers.push(helper);
			skinViewer.scene.add(helper);
		}
	}
}

function updateJointHelpers(): void {
	for (const helper of jointHelpers) {
		helper.update();
	}
	selectionHelper?.update();
	requestAnimationFrame(updateJointHelpers);
}
updateJointHelpers();

function getBone(path: string): Object3D {
	if (path === "playerObject") {
		return selectedPlayer;
	}
	if (path.startsWith("ik.")) {
		return ikChains[path]?.target ?? selectedPlayer;
	}
	return path.split(".").reduce((obj: any, part) => obj?.[part], selectedPlayer) ?? selectedPlayer;
}

function updateViewportSize(): void {
	const skinContainer = document.getElementById("skin_container") as HTMLCanvasElement;
	if (!skinContainer) {
		return;
	}
	if (editorEnabled || extraPlayers.length > 0) {
		skinContainer.classList.add("expanded");
		skinViewer.width = 800;
		skinViewer.height = 600;
	} else {
		skinContainer.classList.remove("expanded");
		if (canvasWidth && canvasHeight) {
			skinViewer.width = Number(canvasWidth.value);
			skinViewer.height = Number(canvasHeight.value);
		}
	}

	function selectPlayer(player: skinview3d.PlayerObject | null): void {
		if (selectionHelper) {
			skinViewer.scene.remove(selectionHelper);
			selectionHelper = null;
		}
		selectedPlayer = player ?? skinViewer.playerObject;
		if (player) {
			selectionHelper = new BoxHelper(selectedPlayer, 0x00ff00);
			selectionHelper.update();
			skinViewer.scene.add(selectionHelper);
		}
		const highlight = (document.getElementById("highlight_joints") as HTMLInputElement)?.checked ?? false;
		updateJointHighlight(highlight);
		if (editorEnabled) {
			setupIK();
		}
		for (const part of skinParts) {
			const skinPart = (selectedPlayer.skin as any)[part];
			for (const layer of skinLayers) {
				const checkbox = document.querySelector<HTMLInputElement>(
					`#layers_table input[type="checkbox"][data-part="${part}"][data-layer="${layer}"]`
				);
				const skinLayer = skinPart?.[layer];
				if (checkbox && skinLayer) {
					checkbox.checked = skinLayer.visible;
				}
			}
		}
		const backEquipmentRadios = document.querySelectorAll<HTMLInputElement>(
			'input[type="radio"][name="back_equipment"]'
		);
		for (const el of backEquipmentRadios) {
			el.checked = selectedPlayer.backEquipment === el.value;
		}
	}

	function handlePlayerClick(event: MouseEvent): void {
		const rect = skinViewer.renderer.domElement.getBoundingClientRect();
		pointer.x = ((event.clientX - rect.left) / rect.width) * 2 - 1;
		pointer.y = -((event.clientY - rect.top) / rect.height) * 2 + 1;
		raycaster.setFromCamera(pointer, skinViewer.camera);
		const players = [skinViewer.playerObject, ...extraPlayers];
		let hit: skinview3d.PlayerObject | null = null;
		for (const p of players) {
			if (raycaster.intersectObject(p, true).length > 0) {
				hit = p;
				break;
			}
		}
		if (hit && hit !== selectedPlayer) {
			selectPlayer(hit);
		} else {
			selectPlayer(null);
		}
	}
}

function addModel(): void {
	const player = skinViewer.addPlayer();
	extraPlayers.push(player);
	const anim = new skinview3d.IdleAnimation();
	skinViewer.setAnimation(player, anim);
	const index = extraPlayers.length - 1;
	const container = document.getElementById("extra_player_controls");
	if (container) {
		const div = document.createElement("div");
		div.className = "control-section";

		const animLabel = document.createElement("label");
		animLabel.textContent = `Player ${index + 1} animation: `;
		const select = document.createElement("select");
		for (const name of Object.keys(animationClasses)) {
			const option = document.createElement("option");
			option.value = name;
			option.textContent = name;
			select.appendChild(option);
		}
		select.value = "idle";
		select.addEventListener("change", () => {
			const cls = animationClasses[select.value as keyof typeof animationClasses];
			const newAnim = new cls();
			skinViewer.setAnimation(player, newAnim);
		});
		animLabel.appendChild(select);
		div.appendChild(animLabel);

		const uploadBtn = document.createElement("button");
		uploadBtn.className = "control";
		uploadBtn.textContent = "Load...";
		div.appendChild(uploadBtn);

		const menu = document.createElement("ul");
		menu.classList.add("hidden");

		const skinInput = document.createElement("input");
		skinInput.type = "file";
		skinInput.accept = "image/*";
		skinInput.classList.add("hidden");
		skinInput.addEventListener("change", () => {
			const file = skinInput.files?.[0];
			if (file) {
				void skinViewer.loadSkin(file, {}, player);
			}
			menu.classList.add("hidden");
		});

		const capeInput = document.createElement("input");
		capeInput.type = "file";
		capeInput.accept = "image/*";
		capeInput.classList.add("hidden");
		capeInput.addEventListener("change", () => {
			const file = capeInput.files?.[0];
			if (file) {
				void skinViewer.loadCape(file, {}, player);
			}
			menu.classList.add("hidden");
		});

		const earsInput = document.createElement("input");
		earsInput.type = "file";
		earsInput.accept = "image/*";
		earsInput.classList.add("hidden");
		earsInput.addEventListener("change", () => {
			const file = earsInput.files?.[0];
			if (file) {
				void skinViewer.loadEars(file, { textureType: "standalone" }, player);
			}
			menu.classList.add("hidden");
		});

		const skinItem = document.createElement("li");
		skinItem.textContent = "Skin";
		skinItem.addEventListener("click", () => skinInput.click());
		menu.appendChild(skinItem);

		const capeItem = document.createElement("li");
		capeItem.textContent = "Cape";
		capeItem.addEventListener("click", () => capeInput.click());
		menu.appendChild(capeItem);

		const earsItem = document.createElement("li");
		earsItem.textContent = "Ears";
		earsItem.addEventListener("click", () => earsInput.click());
		menu.appendChild(earsItem);

		div.appendChild(menu);
		div.appendChild(skinInput);
		div.appendChild(capeInput);
		div.appendChild(earsInput);

		uploadBtn.addEventListener("click", () => {
			menu.classList.toggle("hidden");
		});

		container.appendChild(div);
		extraPlayerControls.push(div);
	}
	updateViewportSize();
	skinViewer.updateLayout();
}

function removeModel(): void {
	const player = extraPlayers.pop();
	if (player) {
		skinViewer.removePlayer(player);
		if (selectedPlayer === player) {
			selectPlayer(null);
		}
	}
	const control = extraPlayerControls.pop();
	control?.remove();
	updateViewportSize();
	skinViewer.updateLayout();
}

function obtainTextureUrl(id: string): string {
	const urlInput = document.getElementById(id) as HTMLInputElement;
	const fileInput = document.getElementById(`${id}_upload`) as HTMLInputElement;
	const unsetButton = document.getElementById(`${id}_unset`);
	const file = fileInput?.files?.[0];

	if (!file) {
		if (unsetButton && !unsetButton.classList.contains("hidden")) {
			unsetButton.classList.add("hidden");
		}
		return urlInput?.value || "";
	}

	if (unsetButton) {
		unsetButton.classList.remove("hidden");
	}
	if (urlInput) {
		urlInput.value = `Local file: ${file.name}`;
		urlInput.readOnly = true;
	}
	return URL.createObjectURL(file);
}

<<<<<<< HEAD
function reloadSkin(): void {
	const input = document.getElementById("skin_url") as HTMLInputElement;
	const url = obtainTextureUrl("skin_url");
	if (url === "") {
		// Revert to placeholder skin when URL is empty
		skinViewer.loadSkin(null, {}, selectedPlayer);
		input?.setCustomValidity("");
		if (editorEnabled) {
			setupIK();
		}
	} else {
		const skinModel = document.getElementById("skin_model") as HTMLSelectElement;
		const earsSource = document.getElementById("ears_source") as HTMLSelectElement;

		skinViewer
			.loadSkin(
				url,
				{
					model: skinModel?.value as ModelType,
					ears: earsSource?.value === "current_skin",
				},
				selectedPlayer
			)
			.then(() => {
				input?.setCustomValidity("");
				if (editorEnabled) {
					setupIK();
				}
			})
			.catch(e => {
				input?.setCustomValidity("Image can't be loaded.");
				console.error(e);
			});
	}
}

function reloadCape(): void {
	const input = document.getElementById("cape_url") as HTMLInputElement;
	const url = obtainTextureUrl("cape_url");
	if (url === "") {
		skinViewer.loadCape(null, {}, selectedPlayer);
		input?.setCustomValidity("");
	} else {
		const selectedBackEquipment = document.querySelector(
			'input[type="radio"][name="back_equipment"]:checked'
		) as HTMLInputElement;
		skinViewer
			.loadCape(url, { backEquipment: selectedBackEquipment?.value as BackEquipment }, selectedPlayer)
			.then(() => input?.setCustomValidity(""))
			.catch(e => {
				input?.setCustomValidity("Image can't be loaded.");
				console.error(e);
			});
	}
}

function reloadEars(skipSkinReload = false): void {
	const earsSource = document.getElementById("ears_source") as HTMLSelectElement;
	const sourceType = earsSource?.value;
	let hideInput = true;

	if (sourceType === "none") {
		skinViewer.loadEars(null, {}, selectedPlayer);
	} else if (sourceType === "current_skin") {
		if (!skipSkinReload) {
			reloadSkin();
		}
	} else {
		hideInput = false;
		const options = document.querySelectorAll<HTMLOptionElement>("#default_ears option[data-texture-type]");
		for (const opt of options) {
			opt.disabled = opt.dataset.textureType !== sourceType;
		}

		const input = document.getElementById("ears_url") as HTMLInputElement;
		const url = obtainTextureUrl("ears_url");
		if (url === "") {
			skinViewer.loadEars(null, {}, selectedPlayer);
			input?.setCustomValidity("");
		} else {
			skinViewer
				.loadEars(url, { textureType: sourceType as "standalone" | "skin" }, selectedPlayer)
				.then(() => input?.setCustomValidity(""))
				.catch(e => {
					input?.setCustomValidity("Image can't be loaded.");
					console.error(e);
				});
		}
	}

	const el = document.getElementById("ears_texture_input");
	if (hideInput) {
		if (el && !el.classList.contains("hidden")) {
			el.classList.add("hidden");
		}
	} else if (el) {
		el.classList.remove("hidden");
	}
}

=======
>>>>>>> f54efa2c
function reloadPanorama(): void {
	const input = document.getElementById("panorama_url") as HTMLInputElement;
	const url = obtainTextureUrl("panorama_url");
	if (url === "") {
		skinViewer.background = null;
		input?.setCustomValidity("");
	} else {
		skinViewer
			.loadPanorama(url)
			.then(() => input?.setCustomValidity(""))
			.catch(e => {
				input?.setCustomValidity("Image can't be loaded.");
				console.error(e);
			});
	}
}

function updateBackground(): void {
	const backgroundType = (document.getElementById("background_type") as HTMLSelectElement)?.value;
	const panoramaSection =
		document.querySelector(".control-section h1")?.textContent === "Panorama"
			? document.querySelector(".control-section h1")?.parentElement
			: null;

	if (backgroundType === "color") {
		const color = (document.getElementById("background_color") as HTMLInputElement)?.value;
		skinViewer.background = color;
		if (panoramaSection) {
			panoramaSection.style.display = "none";
		}
	} else {
		if (panoramaSection) {
			panoramaSection.style.display = "block";
		}
		reloadPanorama();
	}
}

function reloadNameTag(): void {
	const text = (document.getElementById("nametag_text") as HTMLInputElement)?.value;
	if (text === "") {
		skinViewer.nameTag = null;
	} else {
		skinViewer.nameTag = text;
	}
}

function setupIK(): void {
	for (const chain of Object.values(ikChains)) {
		chain.root.constraints = [];
		skinViewer.scene.remove(chain.target);
		if (chain.effector !== chain.target) {
			skinViewer.scene.remove(chain.effector);
		}
	}
	for (const key in ikChains) {
		delete ikChains[key];
	}
	const skin = selectedPlayer.skin;

	const rightLowerArmTarget = new Object3D();
	const rightLowerArmMesh = new Mesh(new SphereGeometry(0.5), new MeshBasicMaterial({ color: 0xff0000 }));
	rightLowerArmTarget.add(rightLowerArmMesh);

	rightLowerArmTarget.position.copy(skin.rightLowerArm.getWorldPosition(new Vector3()));
	skinViewer.scene.add(rightLowerArmTarget);
	const rIK = new IK();
	const rChain = new IKChain();
	const rRoot = new IKJoint(skin.rightUpperArm);
	rChain.add(rRoot); // keep shoulder static
	rChain.add(new IKJoint(skin.rightElbow));
	rChain.add(new IKJoint(skin.rightLowerArm), { target: rightLowerArmTarget });
	rChain.effectorIndex = rChain.joints.length - 1;
	rIK.add(rChain);
	ikChains["ik.rightArm"] = {
		target: rightLowerArmTarget,
		ik: rIK,
		bones: ["skin.rightUpperArm", "skin.rightElbow", "skin.rightLowerArm"],
		root: rRoot,
	};

	const leftLowerArmTarget = new Object3D();
	const leftLowerArmMesh = new Mesh(new SphereGeometry(0.5), new MeshBasicMaterial({ color: 0x00ff00 }));
	leftLowerArmTarget.add(leftLowerArmMesh);

	leftLowerArmTarget.position.copy(skin.leftLowerArm.getWorldPosition(new Vector3()));
	skinViewer.scene.add(leftLowerArmTarget);
	const lIK = new IK();
	const lChain = new IKChain();
	const lRoot = new IKJoint(skin.leftUpperArm);
	lChain.add(lRoot); // keep shoulder static
	lChain.add(new IKJoint(skin.leftElbow));
	lChain.add(new IKJoint(skin.leftLowerArm), { target: leftLowerArmTarget });
	lChain.effectorIndex = lChain.joints.length - 1;
	lIK.add(lChain);
	ikChains["ik.leftArm"] = {
		target: leftLowerArmTarget,

		ik: lIK,
		bones: ["skin.leftUpperArm", "skin.leftElbow", "skin.leftLowerArm"],
		root: lRoot,
	};

	const rightLowerLegTarget = new Object3D();
	const rightLowerLegMesh = new Mesh(new SphereGeometry(0.5), new MeshBasicMaterial({ color: 0x0000ff }));
	rightLowerLegTarget.add(rightLowerLegMesh);

	rightLowerLegTarget.position.copy(skin.rightLowerLeg.getWorldPosition(new Vector3()));
	skinViewer.scene.add(rightLowerLegTarget);
	const rLegIK = new IK();
	const rLegChain = new IKChain();
	const rLegRoot = new IKJoint(skin.rightUpperLeg);
	rLegChain.add(rLegRoot); // keep hip static
	rLegChain.add(new IKJoint(skin.rightKnee));
	rLegChain.add(new IKJoint(skin.rightLowerLeg), { target: rightLowerLegTarget });
	rLegChain.effectorIndex = rLegChain.joints.length - 1;
	rLegIK.add(rLegChain);
	ikChains["ik.rightLeg"] = {
		target: rightLowerLegTarget,

		ik: rLegIK,
		bones: ["skin.rightUpperLeg", "skin.rightKnee", "skin.rightLowerLeg"],
		root: rLegRoot,
	};

	const leftLowerLegTarget = new Object3D();
	const leftLowerLegMesh = new Mesh(new SphereGeometry(0.5), new MeshBasicMaterial({ color: 0xffff00 }));
	leftLowerLegTarget.add(leftLowerLegMesh);

	leftLowerLegTarget.position.copy(skin.leftLowerLeg.getWorldPosition(new Vector3()));
	skinViewer.scene.add(leftLowerLegTarget);
	const lLegIK = new IK();
	const lLegChain = new IKChain();
	const lLegRoot = new IKJoint(skin.leftUpperLeg);
	lLegChain.add(lLegRoot); // keep hip static
	lLegChain.add(new IKJoint(skin.leftKnee));
	lLegChain.add(new IKJoint(skin.leftLowerLeg), { target: leftLowerLegTarget });
	lLegChain.effectorIndex = lLegChain.joints.length - 1;
	lLegIK.add(lLegChain);
	ikChains["ik.leftLeg"] = {
		target: leftLowerLegTarget,
		ik: lLegIK,
		bones: ["skin.leftUpperLeg", "skin.leftKnee", "skin.leftLowerLeg"],
		root: lLegRoot,
	};

	if (ikUpdateId !== null) {
		cancelAnimationFrame(ikUpdateId);
	}
	const update = () => {
		const time =
			loadedAnimation && keyframes.length > 0 ? keyframes[0].time + loadedAnimation.progress * 1000 : Date.now();
		for (const key of Object.keys(ikChains)) {
			applyTargetKeyframe(key, time);
			const chain = ikChains[key];
			chain.target.updateMatrixWorld(true);
			chain.ik.solve();
		}
		ikUpdateId = requestAnimationFrame(update);
	};
	update();

	initializeBoneSelector();
}

function disposeIK(): void {
	if (ikUpdateId !== null) {
		cancelAnimationFrame(ikUpdateId);
		ikUpdateId = null;
	}
	for (const chain of Object.values(ikChains)) {
		chain.root.constraints = [];
		skinViewer.scene.remove(chain.target);
		if (chain.effector !== chain.target) {
			skinViewer.scene.remove(chain.effector);
		}
	}
	for (const key in ikChains) {
		delete ikChains[key];
	}

	initializeBoneSelector();
}

function initializeControls(): void {
	canvasWidth = document.getElementById("canvas_width") as HTMLInputElement;
	canvasHeight = document.getElementById("canvas_height") as HTMLInputElement;
	const fov = document.getElementById("fov") as HTMLInputElement;
	const zoom = document.getElementById("zoom") as HTMLInputElement;
	const globalLight = document.getElementById("global_light") as HTMLInputElement;
	const cameraLight = document.getElementById("camera_light") as HTMLInputElement;
	const animationPauseResume = document.getElementById("animation_pause_resume");
	const editorPlayPause = document.getElementById("editor_play_pause");
	const highlightJoints = document.getElementById("highlight_joints") as HTMLInputElement;
	const autoRotate = document.getElementById("auto_rotate") as HTMLInputElement;
	const autoRotateSpeed = document.getElementById("auto_rotate_speed") as HTMLInputElement;
	const controlRotate = document.getElementById("control_rotate") as HTMLInputElement;
	const controlZoom = document.getElementById("control_zoom") as HTMLInputElement;
	const controlPan = document.getElementById("control_pan") as HTMLInputElement;
	const animationSpeed = document.getElementById("animation_speed") as HTMLInputElement;
	const hitSpeed = document.getElementById("hit_speed") as HTMLInputElement;
	const hitSpeedLabel = document.getElementById("hit_speed_label");

	const animationOptions = document.getElementById("animation_options");
	if (animationOptions) {
		const createOption = (value: string, text: string): HTMLInputElement => {
			const label = document.createElement("label");
			const input = document.createElement("input");
			input.type = "radio";
			input.name = "animation";
			input.value = value;
			input.id = `animation_${value || "none"}`;
			label.appendChild(input);
			label.appendChild(document.createTextNode(` ${text}`));
			animationOptions.appendChild(label);
			return input;
		};
		createOption("", "None");
		for (const name of Object.keys(animationClasses)) {
			createOption(name, name.charAt(0).toUpperCase() + name.slice(1));
		}
	}

	const animationCrouch = document.getElementById("animation_crouch") as HTMLInputElement;
	const addHittingAnimation = document.getElementById("add_hitting_animation") as HTMLInputElement;

	uploadStatusEl = document.getElementById("upload_status");

	canvasWidth?.addEventListener("change", e => {
		const target = e.target as HTMLInputElement;
		skinViewer.width = Number(target.value);
	});

	canvasHeight?.addEventListener("change", e => {
		const target = e.target as HTMLInputElement;
		skinViewer.height = Number(target.value);
	});

	fov?.addEventListener("change", e => {
		const target = e.target as HTMLInputElement;
		skinViewer.fov = Number(target.value);
	});

	zoom?.addEventListener("change", e => {
		const target = e.target as HTMLInputElement;
		skinViewer.zoom = Number(target.value);
	});

	globalLight?.addEventListener("change", e => {
		const target = e.target as HTMLInputElement;
		skinViewer.globalLight.intensity = Number(target.value);
	});

	cameraLight?.addEventListener("change", e => {
		const target = e.target as HTMLInputElement;
		skinViewer.cameraLight.intensity = Number(target.value);
	});

	animationPauseResume?.addEventListener("click", () => {
		const anim = skinViewer.getAnimation(selectedPlayer);
		if (anim) {
			anim.paused = !anim.paused;
		}
	});

	editorPlayPause?.addEventListener("click", () => {
		if (loadedAnimation) {
			loadedAnimation.paused = !loadedAnimation.paused;
		}
	});

	autoRotate?.addEventListener("change", e => {
		const target = e.target as HTMLInputElement;
		skinViewer.autoRotate = target.checked;
	});

	highlightJoints?.addEventListener("change", e => {
		const target = e.target as HTMLInputElement;
		updateJointHighlight(target.checked);
	});

	autoRotateSpeed?.addEventListener("change", e => {
		const target = e.target as HTMLInputElement;
		skinViewer.autoRotateSpeed = Number(target.value);
	});

	const animationRadios = document.querySelectorAll<HTMLInputElement>('input[type="radio"][name="animation"]');
	for (const el of animationRadios) {
		el.addEventListener("change", e => {
			const target = e.target as HTMLInputElement;
			const crouchSetting = document.getElementById("crouch_setting");
			if (crouchSetting) {
				crouchSetting.style.display = animationCrouch?.checked ? "block" : "none";
			}

			if (target.value === "") {
				skinViewer.setAnimation(selectedPlayer, null);
			} else {
				const cls = animationClasses[target.value as keyof typeof animationClasses];
				const anim = cls ? skinViewer.loadAnimationClass(cls, selectedPlayer) : null;
				if (anim && animationSpeed) {
					anim.speed = Number(animationSpeed.value);
				}
			}
		});
	}

	const defaultRadio = document.getElementById("animation_bend") as HTMLInputElement;
	if (defaultRadio) {
		defaultRadio.checked = true;
		defaultRadio.dispatchEvent(new Event("change"));
	}

	animationCrouch?.addEventListener("change", () => {
		const crouchSettings = document.querySelectorAll<HTMLInputElement>(
			'input[type="checkbox"][name="crouch_setting_item"]'
		);
		for (const el of crouchSettings) {
			el.checked = false;
		}
		if (hitSpeed) {
			hitSpeed.value = "";
		}
		if (hitSpeedLabel) {
			hitSpeedLabel.style.display = "none";
		}
	});

	const crouchSettings = {
		runOnce: (value: boolean) => {
			const anim = skinViewer.getAnimation(selectedPlayer);
			if (anim) {
				(anim as unknown as { runOnce: boolean }).runOnce = value;
			}
		},
		showProgress: (value: boolean) => {
			const anim = skinViewer.getAnimation(selectedPlayer);
			if (anim) {
				(anim as unknown as { showProgress: boolean }).showProgress = value;
			}
		},
		addHitAnimation: (value: boolean) => {
			if (hitSpeedLabel) {
				hitSpeedLabel.style.display = value ? "block" : "none";
			}
			if (value) {
				const anim = skinViewer.getAnimation(selectedPlayer);
				if (anim) {
					const hitSpeedValue = hitSpeed?.value;
					if (hitSpeedValue === "") {
						(anim as unknown as { addHitAnimation: () => void }).addHitAnimation();
					} else {
						(anim as unknown as { addHitAnimation: (speed: string) => void }).addHitAnimation(hitSpeedValue);
					}
				}
			}
		},
	} as const;

	const updateCrouchAnimation = () => {
		const anim = skinViewer.loadAnimationClass(skinview3d.CrouchAnimation, selectedPlayer);
		if (anim && animationSpeed) {
			anim.speed = Number(animationSpeed.value);
		}
		const crouchSettingItems = document.querySelectorAll<HTMLInputElement>(
			'input[type="checkbox"][name="crouch_setting_item"]'
		);
		for (const el of crouchSettingItems) {
			const setting = crouchSettings[el.value as keyof typeof crouchSettings];
			if (setting) {
				setting(el.checked);
			}
		}
	};

	const crouchSettingItems = document.querySelectorAll<HTMLInputElement>(
		'input[type="checkbox"][name="crouch_setting_item"]'
	);
	for (const el of crouchSettingItems) {
		el.addEventListener("change", () => {
			updateCrouchAnimation();
		});
	}

	hitSpeed?.addEventListener("change", () => {
		updateCrouchAnimation();
	});

	animationSpeed?.addEventListener("change", e => {
		const target = e.target as HTMLInputElement;
		const anim = skinViewer.getAnimation(selectedPlayer);
		if (anim) {
			anim.speed = Number(target.value);
		}
		if (animationCrouch?.checked && addHittingAnimation?.checked && hitSpeed?.value === "") {
			updateCrouchAnimation();
		}
	});

	controlRotate?.addEventListener("change", e => {
		const target = e.target as HTMLInputElement;
		skinViewer.controls.enableRotate = target.checked;
	});

	controlZoom?.addEventListener("change", e => {
		const target = e.target as HTMLInputElement;
		skinViewer.controls.enableZoom = target.checked;
	});

	controlPan?.addEventListener("change", e => {
		const target = e.target as HTMLInputElement;
		skinViewer.controls.enablePan = target.checked;
	});

	for (const part of skinParts) {
		const skinPart = (selectedPlayer.skin as any)[part];
		for (const layer of skinLayers) {
			const skinLayer = skinPart?.[layer];
			if (!skinLayer) {
				continue;
			}
			const checkbox = document.querySelector<HTMLInputElement>(
				`#layers_table input[type="checkbox"][data-part="${part}"][data-layer="${layer}"]`
			);
			checkbox?.addEventListener("change", e => {
				const target = e.target as HTMLInputElement;
				const currentPart = (selectedPlayer.skin as any)[part];
				const currentLayer = currentPart?.[layer];
				if (currentLayer) {
					currentLayer.visible = target.checked;
				}
			});
		}
	}

	const initializeUploadButton = (id: string, callback: () => void) => {
		const urlInput = document.getElementById(id) as HTMLInputElement;
		const fileInput = document.getElementById(`${id}_upload`) as HTMLInputElement;
		const unsetButton = document.getElementById(`${id}_unset`);

		const unsetAction = () => {
			if (urlInput) {
				urlInput.readOnly = false;
				urlInput.value = "";
			}
			if (fileInput) {
				fileInput.value = fileInput.defaultValue;
			}
			callback();
		};

		fileInput?.addEventListener("change", () => callback());
		urlInput?.addEventListener("keydown", e => {
			if (e.key === "Backspace" && urlInput?.readOnly) {
				unsetAction();
			}
		});
		unsetButton?.addEventListener("click", () => unsetAction());
	};

	initializeUploadButton("panorama_url", reloadPanorama);

	const panoramaUrl = document.getElementById("panorama_url") as HTMLInputElement;
	panoramaUrl?.addEventListener("change", reloadPanorama);

<<<<<<< HEAD
	const backEquipmentRadios = document.querySelectorAll<HTMLInputElement>('input[type="radio"][name="back_equipment"]');
	for (const el of backEquipmentRadios) {
		el.addEventListener("change", e => {
			const target = e.target as HTMLInputElement;
			if (selectedPlayer.backEquipment === null) {
				// cape texture hasn't been loaded yet
				// this option will be processed on texture loading
			} else {
				selectedPlayer.backEquipment = target.value as BackEquipment;
			}
		});
	}

=======
>>>>>>> f54efa2c
	const resetAll = document.getElementById("reset_all");
	resetAll?.addEventListener("click", () => {
		extraPlayers.length = 0;
		for (const ctrl of extraPlayerControls) {
			ctrl.remove();
		}
		extraPlayerControls.length = 0;
		skinViewer.dispose();
		initializeViewer();
		updateViewportSize();
	});

	const addModelBtn = document.getElementById("add_model");
	addModelBtn?.addEventListener("click", addModel);
	const removeModelBtn = document.getElementById("remove_model");
	removeModelBtn?.addEventListener("click", removeModel);
	const changePositioningBtn = document.getElementById("change_positioning");
	changePositioningBtn?.addEventListener("click", () => {
		spacingIndex = (spacingIndex + 1) % spacingOptions.length;
		skinViewer.setPlayerSpacing(spacingOptions[spacingIndex]);
		skinViewer.updateLayout();
	});
	const togglePositionBtn = document.getElementById("toggle_position_controller");
	togglePositionBtn?.addEventListener("click", togglePositionController);

	const nametagText = document.getElementById("nametag_text") as HTMLInputElement;
	nametagText?.addEventListener("change", reloadNameTag);

	const backgroundType = document.getElementById("background_type") as HTMLSelectElement;
	const backgroundColor = document.getElementById("background_color") as HTMLInputElement;

	backgroundType?.addEventListener("change", updateBackground);
	backgroundColor?.addEventListener("change", updateBackground);

	// Set panorama as default
	if (backgroundType) {
		backgroundType.value = "panorama";
	}

	// Initialize background type
	updateBackground();

	initializeAssetMenu();
}

function initializeViewer(): void {
	disposeIK();
	const skinContainer = document.getElementById("skin_container") as HTMLCanvasElement;
	if (!skinContainer) {
		throw new Error("Canvas element not found");
	}

	skinViewer = new skinview3d.SkinViewer({
		canvas: skinContainer,
	});
<<<<<<< HEAD
	selectPlayer(null);
=======
	selectedPlayer = skinViewer.playerObject;
>>>>>>> f54efa2c

	canvasWidth = document.getElementById("canvas_width") as HTMLInputElement;
	canvasHeight = document.getElementById("canvas_height") as HTMLInputElement;
	const fov = document.getElementById("fov") as HTMLInputElement;
	const zoom = document.getElementById("zoom") as HTMLInputElement;
	const globalLight = document.getElementById("global_light") as HTMLInputElement;
	const cameraLight = document.getElementById("camera_light") as HTMLInputElement;
	const autoRotate = document.getElementById("auto_rotate") as HTMLInputElement;
	const autoRotateSpeed = document.getElementById("auto_rotate_speed") as HTMLInputElement;
	const controlRotate = document.getElementById("control_rotate") as HTMLInputElement;
	const controlZoom = document.getElementById("control_zoom") as HTMLInputElement;
	const controlPan = document.getElementById("control_pan") as HTMLInputElement;
	const animationSpeed = document.getElementById("animation_speed") as HTMLInputElement;
	const autoFit = document.getElementById("auto_fit") as HTMLInputElement;

	skinViewer.width = Number(canvasWidth?.value);
	skinViewer.height = Number(canvasHeight?.value);
	skinViewer.fov = Number(fov?.value);
	skinViewer.zoom = Number(zoom?.value);
	skinViewer.globalLight.intensity = Number(globalLight?.value);
	skinViewer.cameraLight.intensity = Number(cameraLight?.value);
	skinViewer.autoRotate = autoRotate?.checked ?? false;
	skinViewer.autoRotateSpeed = Number(autoRotateSpeed?.value);
	skinViewer.autoFit = autoFit?.checked ?? true;

	const animationRadio = document.querySelector<HTMLInputElement>('input[type="radio"][name="animation"]:checked');
	const animationName = animationRadio?.value;
	if (animationName) {
		const cls = animationClasses[animationName as keyof typeof animationClasses];
		const anim = cls ? skinViewer.loadAnimationClass(cls, selectedPlayer) : null;
		if (anim && animationSpeed) {
			anim.speed = Number(animationSpeed.value);
		}
	}

	skinViewer.controls.enableRotate = controlRotate?.checked ?? false;
	skinViewer.controls.enableZoom = controlZoom?.checked ?? false;
	skinViewer.controls.enablePan = controlPan?.checked ?? false;

	autoFit?.addEventListener("change", () => {
		skinViewer.autoFit = autoFit.checked;
	});

	for (const part of skinParts) {
		const skinPart = (selectedPlayer.skin as any)[part];
		for (const layer of skinLayers) {
			const skinLayer = skinPart?.[layer];
			if (!skinLayer) {
				continue;
			}
			const checkbox = document.querySelector<HTMLInputElement>(
				`#layers_table input[type="checkbox"][data-part="${part}"][data-layer="${layer}"]`
			);
			skinLayer.visible = checkbox?.checked ?? false;
		}
	}

	void skinViewer.loadSkin("img/hatsune_miku.png");
	void skinViewer.loadCape("img/mojang_cape.png", { backEquipment: "cape" });
	void skinViewer.loadPanorama("img/panorama.png");
	reloadNameTag();
	const highlightJoints = document.getElementById("highlight_joints") as HTMLInputElement;
	updateJointHighlight(highlightJoints?.checked ?? false);
	updateViewportSize();
}

initializeViewer();
initializeControls();
initializeBoneSelector();
document.getElementById("skin_container")?.addEventListener("click", handlePlayerClick);

function initializeBoneSelector(useIK = false): void {
	const selector = document.getElementById("bone_selector") as HTMLSelectElement;
	if (!selector) {
		return;
	}

	const current = selector.value;
	selector.innerHTML = "";
	const playerOption = document.createElement("option");
	playerOption.value = "playerObject";
	playerOption.textContent = "Player";
	selector.appendChild(playerOption);

	for (const part of skinParts) {
		if (
			useIK &&
			(part === "rightUpperArm" || part === "leftUpperArm" || part === "rightUpperLeg" || part === "leftUpperLeg")
		) {
			continue;
		}
		const option = document.createElement("option");
		option.value = `skin.${part}`;
		option.textContent = `skin.${part}`;
		selector.appendChild(option);
	}

	for (const key of Object.keys(ikChains)) {
		const option = document.createElement("option");
		option.value = key;
		const part = key.replace(/^ik\./, "");
		const label = part.replace(/([A-Z])/g, " $1").replace(/^./, c => c.toUpperCase());
		option.textContent = `IK Controller: ${label}`;
		selector.appendChild(option);
	}

	if (current) {
		selector.value = current;
	}
}

function toggleEditor(): void {
	const editor = document.getElementById("animation_editor");
	const skinContainer = document.getElementById("skin_container") as HTMLCanvasElement;
	if (!editor || !skinContainer) {
		return;
	}

	editorEnabled = !editorEnabled;
	editor.classList.toggle("hidden", !editorEnabled);

	if (editorEnabled) {
		previousAutoRotate = skinViewer.autoRotate;
		previousAnimationPaused = skinViewer.getAnimation(selectedPlayer)?.paused ?? false;
		skinViewer.autoRotate = false;
		const anim = skinViewer.getAnimation(selectedPlayer);
		if (anim) {
			anim.paused = true;
		}

		updateViewportSize();

		setupIK();
		initializeBoneSelector(true);
		selectedBone = boneSelector?.value || "playerObject";

		transformControls = new TransformControls(skinViewer.camera, skinViewer.renderer.domElement);
		transformControls.addEventListener("dragging-changed", (e: { value: boolean }) => {
			skinViewer.controls.enabled = !e.value;
			if (!e.value) {
				if (selectedBone.startsWith("ik.")) {
					addIKKeyframe(selectedBone);
				} else {
					addKeyframe();
				}
			}
		});
		if (modeSelector) {
			transformControls.setMode(modeSelector.value as any);
		}
		transformControls.attach(getBone(selectedBone));
		skinViewer.scene.add(transformControls);
	} else {
		skinViewer.autoRotate = previousAutoRotate;
		const anim = skinViewer.getAnimation(selectedPlayer);
		if (anim) {
			anim.paused = previousAnimationPaused;
		}

		updateViewportSize();

		if (transformControls) {
			skinViewer.scene.remove(transformControls);
			transformControls.dispose();
			transformControls = null;
		}
		disposeIK();
		initializeBoneSelector(false);
		selectedBone = boneSelector?.value || "playerObject";
	}
}

function onPositionControlKey(e: KeyboardEvent): void {
	if (!positionControls) {
		return;
	}
	if (e.key === "t" || e.key === "T") {
		positionControls.setMode("translate");
	} else if (e.key === "r" || e.key === "R") {
		positionControls.setMode("rotate");
	}
}

function togglePositionController(): void {
	positionControllerEnabled = !positionControllerEnabled;
	if (positionControllerEnabled) {
		previousPositionAutoRotate = skinViewer.autoRotate;
		previousPositionAnimationPaused = skinViewer.animation?.paused ?? false;
		skinViewer.autoRotate = false;
		if (skinViewer.animation) {
			skinViewer.animation.paused = true;
		}
		positionControls = new TransformControls(skinViewer.camera, skinViewer.renderer.domElement);
		positionControls.addEventListener("dragging-changed", (e: { value: boolean }) => {
			skinViewer.controls.enabled = !e.value;
		});
		positionControls.setMode("translate");
		positionControls.attach(selectedPlayer);
		skinViewer.scene.add(positionControls);
		window.addEventListener("keydown", onPositionControlKey);
	} else {
		skinViewer.autoRotate = previousPositionAutoRotate;
		if (skinViewer.animation) {
			skinViewer.animation.paused = previousPositionAnimationPaused;
		}
		if (positionControls) {
			skinViewer.scene.remove(positionControls);
			positionControls.dispose();
			positionControls = null;
		}
		window.removeEventListener("keydown", onPositionControlKey);
	}
}

function updateTimeline(): void {
	const timeline = document.getElementById("timeline");
	if (!timeline) {
		return;
	}
	timeline.innerHTML = "";
	if (keyframes.length === 0) {
		return;
	}
	const start = keyframes[0].time;
	const end = keyframes[keyframes.length - 1].time;
	const duration = end - start || 1;
	const rows = new Map<string, HTMLDivElement>();
	for (const kf of keyframes) {
		let track = rows.get(kf.bone);
		if (!track) {
			const row = document.createElement("div");
			row.className = "kf-row";
			const label = document.createElement("span");
			label.className = "kf-label";
			label.textContent = kf.bone;
			track = document.createElement("div");
			track.className = "kf-track";
			row.appendChild(label);
			row.appendChild(track);
			timeline.appendChild(row);
			rows.set(kf.bone, track);
		}
		const marker = document.createElement("div");
		marker.className = "kf-marker";
		const t = kf.time - start;
		marker.style.left = `${(t / duration) * 100}%`;
		track.appendChild(marker);
	}
}

function captureIKTargets(time: number): void {
	for (const [key, chain] of Object.entries(ikChains)) {
		keyframes.push({
			time,
			bone: key,
			position: chain.target.position.clone(),
			rotation: chain.target.rotation.clone(),
		});
	}
}

function applyTargetKeyframe(chainKey: string, time: number): void {
	const target = ikChains[chainKey]?.target;
	if (!target) {
		return;
	}
	const frames = keyframes.filter(kf => kf.bone === chainKey);
	if (frames.length === 0) {
		return;
	}
	let prev = frames[0];
	let next = frames[frames.length - 1];
	if (time <= prev.time) {
		target.position.copy(prev.position);
		target.rotation.copy(prev.rotation);
		return;
	}
	if (time >= next.time) {
		target.position.copy(next.position);
		target.rotation.copy(next.rotation);
		return;
	}
	for (let i = 0; i < frames.length - 1; i++) {
		const f0 = frames[i];
		const f1 = frames[i + 1];
		if (time >= f0.time && time <= f1.time) {
			const alpha = (time - f0.time) / (f1.time - f0.time || 1);
			target.position.lerpVectors(f0.position, f1.position, alpha);
			target.rotation.set(
				f0.rotation.x + (f1.rotation.x - f0.rotation.x) * alpha,
				f0.rotation.y + (f1.rotation.y - f0.rotation.y) * alpha,
				f0.rotation.z + (f1.rotation.z - f0.rotation.z) * alpha
			);
			break;
		}
	}
}

function addKeyframe(bonePath = selectedBone): void {
	const bone = getBone(bonePath);
	const time = Date.now();
	keyframes.push({
		time,
		bone: bonePath,
		position: bone.position.clone(),
		rotation: bone.rotation.clone(),
	});
	captureIKTargets(time);
	updateTimeline();
}

function addIKKeyframe(chainName: string): void {
	const chain = ikChains[chainName];
	if (!chain) {
		return;
	}
	const time = Date.now();
	keyframes.push({
		time,
		bone: chainName,
		position: chain.target.position.clone(),
		rotation: chain.target.rotation.clone(),
	});
	for (const bonePath of chain.bones) {
		const bone = getBone(bonePath);
		keyframes.push({
			time,
			bone: bonePath,
			position: bone.position.clone(),
			rotation: bone.rotation.clone(),
		});
	}
	captureIKTargets(time);
	updateTimeline();
}

const boneSelector = document.getElementById("bone_selector") as HTMLSelectElement;
boneSelector?.addEventListener("change", () => {
	selectedBone = boneSelector.value || "playerObject";
	if (transformControls) {
		transformControls.attach(getBone(selectedBone));
	}
});
const toggleEditorBtn = document.getElementById("toggle_editor");
toggleEditorBtn?.addEventListener("click", toggleEditor);
const addKeyframeBtn = document.getElementById("add_keyframe");
addKeyframeBtn?.addEventListener("click", () => {
	if (selectedBone.startsWith("ik.")) {
		addIKKeyframe(selectedBone);
	} else {
		addKeyframe();
	}
});

const modeSelector = document.getElementById("transform_mode") as HTMLSelectElement;
modeSelector?.addEventListener("change", () => {
	if (transformControls) {
		transformControls.setMode(modeSelector.value as any);
	}
});

function buildKeyframeAnimation(): skinview3d.KeyframeAnimation | null {
	if (keyframes.length === 0) {
		return null;
	}
	const start = keyframes[0].time;
	const frames = new Map<number, Record<string, [number, number, number]>>();
	for (const kf of keyframes) {
		const time = kf.time - start;
		const bones = frames.get(time) ?? {};
		bones[kf.bone] = [kf.rotation.x, kf.rotation.y, kf.rotation.z];
		frames.set(time, bones);
	}
	const data: skinview3d.KeyframeData = {
		keyframes: [...frames.entries()]
			.sort((a, b) => a[0] - b[0])
			.map(([time, bones]) => ({
				time: time / 1000,
				bones,
			})),
	};
	return new skinview3d.KeyframeAnimation(data);
}

function downloadJson(): void {
	const anim = buildKeyframeAnimation();
	if (!anim) {
		return;
	}
	const json = JSON.stringify(anim.toJSON(), null, 2);
	const blob = new Blob([json], { type: "application/json" });
	const url = URL.createObjectURL(blob);
	const a = document.createElement("a");
	a.href = url;
	a.download = "animation.json";
	a.click();
	URL.revokeObjectURL(url);
}

async function uploadJson(e: Event): Promise<void> {
	const input = e.target as HTMLInputElement;
	const file = input.files?.[0];
	if (!file) {
		return;
	}
	try {
		const text = await file.text();
		const data = JSON.parse(text);
		loadedAnimation = skinview3d.createKeyframeAnimation(data);
		skinViewer.setAnimation(selectedPlayer, loadedAnimation);
		keyframes.length = 0;
		if (Array.isArray(data.keyframes)) {
			for (const frame of data.keyframes) {
				for (const [bone, rot] of Object.entries(frame.bones ?? {})) {
					keyframes.push({
						time: frame.time * 1000,
						bone,
						position: new Vector3(),
						rotation: new Euler().fromArray(rot as [number, number, number]),
					});
				}
			}
			keyframes.sort((a, b) => a.time - b.time);
			updateTimeline();
		}
		if (uploadStatusEl) {
			uploadStatusEl.textContent = `Loaded: ${file.name}`;
			uploadStatusEl.classList.remove("hidden");
		}
	} catch (err) {
		console.error(err);
		if (uploadStatusEl) {
			uploadStatusEl.textContent = "Failed to load animation.";
			uploadStatusEl.classList.remove("hidden");
		}
	}
	input.value = "";
}

const downloadJsonBtn = document.getElementById("download_json");
downloadJsonBtn?.addEventListener("click", downloadJson);
const uploadJsonInput = document.getElementById("upload_json");
uploadJsonInput?.addEventListener("change", uploadJson);

Object.assign(window as any, {
	KeyframeAnimation: skinview3d.KeyframeAnimation,
	createKeyframeAnimation: skinview3d.createKeyframeAnimation,
});<|MERGE_RESOLUTION|>--- conflicted
+++ resolved
@@ -435,7 +435,6 @@
 	return URL.createObjectURL(file);
 }
 
-<<<<<<< HEAD
 function reloadSkin(): void {
 	const input = document.getElementById("skin_url") as HTMLInputElement;
 	const url = obtainTextureUrl("skin_url");
@@ -536,8 +535,6 @@
 	}
 }
 
-=======
->>>>>>> f54efa2c
 function reloadPanorama(): void {
 	const input = document.getElementById("panorama_url") as HTMLInputElement;
 	const url = obtainTextureUrl("panorama_url");
@@ -1003,7 +1000,6 @@
 	const panoramaUrl = document.getElementById("panorama_url") as HTMLInputElement;
 	panoramaUrl?.addEventListener("change", reloadPanorama);
 
-<<<<<<< HEAD
 	const backEquipmentRadios = document.querySelectorAll<HTMLInputElement>('input[type="radio"][name="back_equipment"]');
 	for (const el of backEquipmentRadios) {
 		el.addEventListener("change", e => {
@@ -1017,8 +1013,6 @@
 		});
 	}
 
-=======
->>>>>>> f54efa2c
 	const resetAll = document.getElementById("reset_all");
 	resetAll?.addEventListener("click", () => {
 		extraPlayers.length = 0;
@@ -1074,11 +1068,8 @@
 	skinViewer = new skinview3d.SkinViewer({
 		canvas: skinContainer,
 	});
-<<<<<<< HEAD
+  
 	selectPlayer(null);
-=======
-	selectedPlayer = skinViewer.playerObject;
->>>>>>> f54efa2c
 
 	canvasWidth = document.getElementById("canvas_width") as HTMLInputElement;
 	canvasHeight = document.getElementById("canvas_height") as HTMLInputElement;
