import * as skinview3d from "../src/skinview3d";
import type { ModelType } from "skinview-utils";
import type { BackEquipment } from "../src/model";
import { TransformControls } from "three/examples/jsm/controls/TransformControls.js";
import { Euler, Vector3 } from "three";
import "./style.css";
import { GeneratedAnimation } from "./generated-animation";

const skinParts = ["head", "body", "rightArm", "leftArm", "rightLeg", "leftLeg"];
const skinLayers = ["innerLayer", "outerLayer"];
<<<<<<< HEAD
const animationClasses = {
	idle: skinview3d.IdleAnimation,
	walk: skinview3d.WalkingAnimation,
	run: skinview3d.RunningAnimation,
	fly: skinview3d.FlyingAnimation,
	wave: skinview3d.WaveAnimation,
	bend: skinview3d.BendAnimation,
	crouch: skinview3d.CrouchAnimation,
	hit: skinview3d.HitAnimation,
	generated: GeneratedAnimation,
=======
const availableAnimations = {
	idle: new skinview3d.IdleAnimation(),
	walk: new skinview3d.WalkingAnimation(),
	run: new skinview3d.RunningAnimation(),
	fly: new skinview3d.FlyingAnimation(),
	wave: new skinview3d.WaveAnimation(),
	bend: new skinview3d.BendAnimation({ speed: 2 }),
	crouch: new skinview3d.CrouchAnimation(),
	hit: new skinview3d.HitAnimation(),
>>>>>>> b3d42cd5
};

let skinViewer: skinview3d.SkinViewer;
let transformControls: TransformControls | null = null;
const keyframes: Array<{ time: number; position: Vector3; rotation: Euler }> = [];
let editorEnabled = false;
let previousAutoRotate = false;
let previousAnimationPaused = false;

function obtainTextureUrl(id: string): string {
	const urlInput = document.getElementById(id) as HTMLInputElement;
	const fileInput = document.getElementById(`${id}_upload`) as HTMLInputElement;
	const unsetButton = document.getElementById(`${id}_unset`);
	const file = fileInput?.files?.[0];

	if (!file) {
		if (unsetButton && !unsetButton.classList.contains("hidden")) {
			unsetButton.classList.add("hidden");
		}
		return urlInput?.value || "";
	}

	if (unsetButton) {
		unsetButton.classList.remove("hidden");
	}
	if (urlInput) {
		urlInput.value = `Local file: ${file.name}`;
		urlInput.readOnly = true;
	}
	return URL.createObjectURL(file);
}

function reloadSkin(): void {
	const input = document.getElementById("skin_url") as HTMLInputElement;
	const url = obtainTextureUrl("skin_url");
	if (url === "") {
		skinViewer.loadSkin(null);
		input?.setCustomValidity("");
	} else {
		const skinModel = document.getElementById("skin_model") as HTMLSelectElement;
		const earsSource = document.getElementById("ears_source") as HTMLSelectElement;

		skinViewer
			.loadSkin(url, {
				model: skinModel?.value as ModelType,
				ears: earsSource?.value === "current_skin",
			})
			.then(() => input?.setCustomValidity(""))
			.catch(e => {
				input?.setCustomValidity("Image can't be loaded.");
				console.error(e);
			});
	}
}

function reloadCape(): void {
	const input = document.getElementById("cape_url") as HTMLInputElement;
	const url = obtainTextureUrl("cape_url");
	if (url === "") {
		skinViewer.loadCape(null);
		input?.setCustomValidity("");
	} else {
		const selectedBackEquipment = document.querySelector(
			'input[type="radio"][name="back_equipment"]:checked'
		) as HTMLInputElement;
		skinViewer
			.loadCape(url, { backEquipment: selectedBackEquipment?.value as BackEquipment })
			.then(() => input?.setCustomValidity(""))
			.catch(e => {
				input?.setCustomValidity("Image can't be loaded.");
				console.error(e);
			});
	}
}

function reloadEars(skipSkinReload = false): void {
	const earsSource = document.getElementById("ears_source") as HTMLSelectElement;
	const sourceType = earsSource?.value;
	let hideInput = true;

	if (sourceType === "none") {
		skinViewer.loadEars(null);
	} else if (sourceType === "current_skin") {
		if (!skipSkinReload) {
			reloadSkin();
		}
	} else {
		hideInput = false;
		const options = document.querySelectorAll<HTMLOptionElement>("#default_ears option[data-texture-type]");
		for (const opt of options) {
			opt.disabled = opt.dataset.textureType !== sourceType;
		}

		const input = document.getElementById("ears_url") as HTMLInputElement;
		const url = obtainTextureUrl("ears_url");
		if (url === "") {
			skinViewer.loadEars(null);
			input?.setCustomValidity("");
		} else {
			skinViewer
				.loadEars(url, { textureType: sourceType as "standalone" | "skin" })
				.then(() => input?.setCustomValidity(""))
				.catch(e => {
					input?.setCustomValidity("Image can't be loaded.");
					console.error(e);
				});
		}
	}

	const el = document.getElementById("ears_texture_input");
	if (hideInput) {
		if (el && !el.classList.contains("hidden")) {
			el.classList.add("hidden");
		}
	} else if (el) {
		el.classList.remove("hidden");
	}
}

function reloadPanorama(): void {
	const input = document.getElementById("panorama_url") as HTMLInputElement;
	const url = obtainTextureUrl("panorama_url");
	if (url === "") {
		skinViewer.background = null;
		input?.setCustomValidity("");
	} else {
		skinViewer
			.loadPanorama(url)
			.then(() => input?.setCustomValidity(""))
			.catch(e => {
				input?.setCustomValidity("Image can't be loaded.");
				console.error(e);
			});
	}
}

function updateBackground(): void {
	const backgroundType = (document.getElementById("background_type") as HTMLSelectElement)?.value;
	const panoramaSection =
		document.querySelector(".control-section h1")?.textContent === "Panorama"
			? document.querySelector(".control-section h1")?.parentElement
			: null;

	if (backgroundType === "color") {
		const color = (document.getElementById("background_color") as HTMLInputElement)?.value;
		skinViewer.background = color;
		if (panoramaSection) {
			panoramaSection.style.display = "none";
		}
	} else {
		if (panoramaSection) {
			panoramaSection.style.display = "block";
		}
		reloadPanorama();
	}
}

function reloadNameTag(): void {
	const text = (document.getElementById("nametag_text") as HTMLInputElement)?.value;
	if (text === "") {
		skinViewer.nameTag = null;
	} else {
		skinViewer.nameTag = text;
	}
}

function initializeControls(): void {
	const canvasWidth = document.getElementById("canvas_width") as HTMLInputElement;
	const canvasHeight = document.getElementById("canvas_height") as HTMLInputElement;
	const fov = document.getElementById("fov") as HTMLInputElement;
	const zoom = document.getElementById("zoom") as HTMLInputElement;
	const globalLight = document.getElementById("global_light") as HTMLInputElement;
	const cameraLight = document.getElementById("camera_light") as HTMLInputElement;
	const animationPauseResume = document.getElementById("animation_pause_resume");
	const autoRotate = document.getElementById("auto_rotate") as HTMLInputElement;
	const autoRotateSpeed = document.getElementById("auto_rotate_speed") as HTMLInputElement;
	const controlRotate = document.getElementById("control_rotate") as HTMLInputElement;
	const controlZoom = document.getElementById("control_zoom") as HTMLInputElement;
	const controlPan = document.getElementById("control_pan") as HTMLInputElement;
	const animationSpeed = document.getElementById("animation_speed") as HTMLInputElement;
	const hitSpeed = document.getElementById("hit_speed") as HTMLInputElement;
	const hitSpeedLabel = document.getElementById("hit_speed_label");
	const animationCrouch = document.getElementById("animation_crouch") as HTMLInputElement;
	const addHittingAnimation = document.getElementById("add_hitting_animation") as HTMLInputElement;

	canvasWidth?.addEventListener("change", e => {
		const target = e.target as HTMLInputElement;
		skinViewer.width = Number(target.value);
	});

	canvasHeight?.addEventListener("change", e => {
		const target = e.target as HTMLInputElement;
		skinViewer.height = Number(target.value);
	});

	fov?.addEventListener("change", e => {
		const target = e.target as HTMLInputElement;
		skinViewer.fov = Number(target.value);
	});

	zoom?.addEventListener("change", e => {
		const target = e.target as HTMLInputElement;
		skinViewer.zoom = Number(target.value);
	});

	globalLight?.addEventListener("change", e => {
		const target = e.target as HTMLInputElement;
		skinViewer.globalLight.intensity = Number(target.value);
	});

	cameraLight?.addEventListener("change", e => {
		const target = e.target as HTMLInputElement;
		skinViewer.cameraLight.intensity = Number(target.value);
	});

	animationPauseResume?.addEventListener("click", () => {
		if (skinViewer.animation) {
			skinViewer.animation.paused = !skinViewer.animation.paused;
		}
	});

	autoRotate?.addEventListener("change", e => {
		const target = e.target as HTMLInputElement;
		skinViewer.autoRotate = target.checked;
	});

	autoRotateSpeed?.addEventListener("change", e => {
		const target = e.target as HTMLInputElement;
		skinViewer.autoRotateSpeed = Number(target.value);
	});

	const animationRadios = document.querySelectorAll<HTMLInputElement>('input[type="radio"][name="animation"]');
	for (const el of animationRadios) {
		el.addEventListener("change", e => {
			const target = e.target as HTMLInputElement;
			const crouchSetting = document.getElementById("crouch_setting");
			if (crouchSetting) {
				crouchSetting.style.display = animationCrouch?.checked ? "block" : "none";
			}

			if (target.value === "") {
				skinViewer.animation = null;
			} else {
				const cls = animationClasses[target.value as keyof typeof animationClasses];
				const anim = cls ? skinViewer.loadAnimationClass(cls) : null;
				if (anim && animationSpeed) {
					anim.speed = Number(animationSpeed.value);
				}
			}
		});
	}

	animationCrouch?.addEventListener("change", () => {
		const crouchSettings = document.querySelectorAll<HTMLInputElement>(
			'input[type="checkbox"][name="crouch_setting_item"]'
		);
		for (const el of crouchSettings) {
			el.checked = false;
		}
		if (hitSpeed) {
			hitSpeed.value = "";
		}
		if (hitSpeedLabel) {
			hitSpeedLabel.style.display = "none";
		}
	});

	const crouchSettings = {
		runOnce: (value: boolean) => {
			if (skinViewer.animation) {
				(skinViewer.animation as unknown as { runOnce: boolean }).runOnce = value;
			}
		},
		showProgress: (value: boolean) => {
			if (skinViewer.animation) {
				(skinViewer.animation as unknown as { showProgress: boolean }).showProgress = value;
			}
		},
		addHitAnimation: (value: boolean) => {
			if (hitSpeedLabel) {
				hitSpeedLabel.style.display = value ? "block" : "none";
			}
			if (value && skinViewer.animation) {
				const hitSpeedValue = hitSpeed?.value;
				if (hitSpeedValue === "") {
					(skinViewer.animation as unknown as { addHitAnimation: () => void }).addHitAnimation();
				} else {
					(skinViewer.animation as unknown as { addHitAnimation: (speed: string) => void }).addHitAnimation(
						hitSpeedValue
					);
				}
			}
		},
	};

	const updateCrouchAnimation = () => {
		const anim = skinViewer.loadAnimationClass(skinview3d.CrouchAnimation);
		if (anim && animationSpeed) {
			anim.speed = Number(animationSpeed.value);
		}
		const crouchSettingItems = document.querySelectorAll<HTMLInputElement>(
			'input[type="checkbox"][name="crouch_setting_item"]'
		);
		for (const el of crouchSettingItems) {
			const setting = crouchSettings[el.value as keyof typeof crouchSettings];
			if (setting) {
				setting(el.checked);
			}
		}
	};

	const crouchSettingItems = document.querySelectorAll<HTMLInputElement>(
		'input[type="checkbox"][name="crouch_setting_item"]'
	);
	for (const el of crouchSettingItems) {
		el.addEventListener("change", () => {
			updateCrouchAnimation();
		});
	}

	hitSpeed?.addEventListener("change", () => {
		updateCrouchAnimation();
	});

	animationSpeed?.addEventListener("change", e => {
		const target = e.target as HTMLInputElement;
		if (skinViewer.animation) {
			skinViewer.animation.speed = Number(target.value);
		}
		if (animationCrouch?.checked && addHittingAnimation?.checked && hitSpeed?.value === "") {
			updateCrouchAnimation();
		}
	});

	controlRotate?.addEventListener("change", e => {
		const target = e.target as HTMLInputElement;
		skinViewer.controls.enableRotate = target.checked;
	});

	controlZoom?.addEventListener("change", e => {
		const target = e.target as HTMLInputElement;
		skinViewer.controls.enableZoom = target.checked;
	});

	controlPan?.addEventListener("change", e => {
		const target = e.target as HTMLInputElement;
		skinViewer.controls.enablePan = target.checked;
	});

	for (const part of skinParts) {
		for (const layer of skinLayers) {
			const checkbox = document.querySelector<HTMLInputElement>(
				`#layers_table input[type="checkbox"][data-part="${part}"][data-layer="${layer}"]`
			);
			checkbox?.addEventListener("change", e => {
				const target = e.target as HTMLInputElement;
				skinViewer.playerObject.skin[part][layer].visible = target.checked;
			});
		}
	}

	const initializeUploadButton = (id: string, callback: () => void) => {
		const urlInput = document.getElementById(id) as HTMLInputElement;
		const fileInput = document.getElementById(`${id}_upload`) as HTMLInputElement;
		const unsetButton = document.getElementById(`${id}_unset`);

		const unsetAction = () => {
			if (urlInput) {
				urlInput.readOnly = false;
				urlInput.value = "";
			}
			if (fileInput) {
				fileInput.value = fileInput.defaultValue;
			}
			callback();
		};

		fileInput?.addEventListener("change", () => callback());
		urlInput?.addEventListener("keydown", e => {
			if (e.key === "Backspace" && urlInput?.readOnly) {
				unsetAction();
			}
		});
		unsetButton?.addEventListener("click", () => unsetAction());
	};

	initializeUploadButton("skin_url", reloadSkin);
	initializeUploadButton("cape_url", reloadCape);
	initializeUploadButton("ears_url", reloadEars);
	initializeUploadButton("panorama_url", reloadPanorama);

	const skinUrl = document.getElementById("skin_url") as HTMLInputElement;
	const skinModel = document.getElementById("skin_model") as HTMLSelectElement;
	const capeUrl = document.getElementById("cape_url") as HTMLInputElement;
	const earsSource = document.getElementById("ears_source") as HTMLSelectElement;
	const earsUrl = document.getElementById("ears_url") as HTMLInputElement;
	const panoramaUrl = document.getElementById("panorama_url") as HTMLInputElement;

	skinUrl?.addEventListener("change", reloadSkin);
	skinModel?.addEventListener("change", reloadSkin);
	capeUrl?.addEventListener("change", reloadCape);
	earsSource?.addEventListener("change", () => reloadEars());
	earsUrl?.addEventListener("change", () => reloadEars());
	panoramaUrl?.addEventListener("change", reloadPanorama);

	const backEquipmentRadios = document.querySelectorAll<HTMLInputElement>('input[type="radio"][name="back_equipment"]');
	for (const el of backEquipmentRadios) {
		el.addEventListener("change", e => {
			const target = e.target as HTMLInputElement;
			if (skinViewer.playerObject.backEquipment === null) {
				// cape texture hasn't been loaded yet
				// this option will be processed on texture loading
			} else {
				skinViewer.playerObject.backEquipment = target.value as BackEquipment;
			}
		});
	}

	const resetAll = document.getElementById("reset_all");
	resetAll?.addEventListener("click", () => {
		skinViewer.dispose();
		initializeViewer();
	});

	const nametagText = document.getElementById("nametag_text") as HTMLInputElement;
	nametagText?.addEventListener("change", reloadNameTag);

	const backgroundType = document.getElementById("background_type") as HTMLSelectElement;
	const backgroundColor = document.getElementById("background_color") as HTMLInputElement;

	backgroundType?.addEventListener("change", updateBackground);
	backgroundColor?.addEventListener("change", updateBackground);

	// Set panorama as default
	if (backgroundType) {
		backgroundType.value = "panorama";
	}

	// Initialize background type
	updateBackground();
}

function initializeViewer(): void {
	const skinContainer = document.getElementById("skin_container") as HTMLCanvasElement;
	if (!skinContainer) {
		throw new Error("Canvas element not found");
	}

	skinViewer = new skinview3d.SkinViewer({
		canvas: skinContainer,
	});

	const canvasWidth = document.getElementById("canvas_width") as HTMLInputElement;
	const canvasHeight = document.getElementById("canvas_height") as HTMLInputElement;
	const fov = document.getElementById("fov") as HTMLInputElement;
	const zoom = document.getElementById("zoom") as HTMLInputElement;
	const globalLight = document.getElementById("global_light") as HTMLInputElement;
	const cameraLight = document.getElementById("camera_light") as HTMLInputElement;
	const autoRotate = document.getElementById("auto_rotate") as HTMLInputElement;
	const autoRotateSpeed = document.getElementById("auto_rotate_speed") as HTMLInputElement;
	const controlRotate = document.getElementById("control_rotate") as HTMLInputElement;
	const controlZoom = document.getElementById("control_zoom") as HTMLInputElement;
	const controlPan = document.getElementById("control_pan") as HTMLInputElement;
	const animationSpeed = document.getElementById("animation_speed") as HTMLInputElement;

	skinViewer.width = Number(canvasWidth?.value);
	skinViewer.height = Number(canvasHeight?.value);
	skinViewer.fov = Number(fov?.value);
	skinViewer.zoom = Number(zoom?.value);
	skinViewer.globalLight.intensity = Number(globalLight?.value);
	skinViewer.cameraLight.intensity = Number(cameraLight?.value);
	skinViewer.autoRotate = autoRotate?.checked ?? false;
	skinViewer.autoRotateSpeed = Number(autoRotateSpeed?.value);

	const animationRadio = document.querySelector<HTMLInputElement>('input[type="radio"][name="animation"]:checked');
	const animationName = animationRadio?.value;
	if (animationName) {
		const cls = animationClasses[animationName as keyof typeof animationClasses];
		const anim = cls ? skinViewer.loadAnimationClass(cls) : null;
		if (anim && animationSpeed) {
			anim.speed = Number(animationSpeed.value);
		}
	}

	skinViewer.controls.enableRotate = controlRotate?.checked ?? false;
	skinViewer.controls.enableZoom = controlZoom?.checked ?? false;
	skinViewer.controls.enablePan = controlPan?.checked ?? false;

	for (const part of skinParts) {
		for (const layer of skinLayers) {
			const checkbox = document.querySelector<HTMLInputElement>(
				`#layers_table input[type="checkbox"][data-part="${part}"][data-layer="${layer}"]`
			);
			skinViewer.playerObject.skin[part][layer].visible = checkbox?.checked ?? false;
		}
	}

	reloadSkin();
	reloadCape();
	reloadEars(true);
	reloadPanorama();
	reloadNameTag();
}

initializeViewer();
initializeControls();

function toggleEditor(): void {
	const editor = document.getElementById("animation_editor");
	const skinContainer = document.getElementById("skin_container") as HTMLCanvasElement;
	const canvasWidth = document.getElementById("canvas_width") as HTMLInputElement;
	const canvasHeight = document.getElementById("canvas_height") as HTMLInputElement;
	if (!editor || !skinContainer) {
		return;
	}

	editorEnabled = !editorEnabled;
	editor.classList.toggle("hidden", !editorEnabled);

	if (editorEnabled) {
		previousAutoRotate = skinViewer.autoRotate;
		previousAnimationPaused = skinViewer.animation?.paused ?? false;
		skinViewer.autoRotate = false;
		if (skinViewer.animation) {
			skinViewer.animation.paused = true;
		}

		skinContainer.classList.add("expanded");
		skinViewer.width = 800;
		skinViewer.height = 600;

		transformControls = new TransformControls(skinViewer.camera, skinViewer.renderer.domElement);
		transformControls.addEventListener("dragging-changed", (e: { value: boolean }) => {
			skinViewer.controls.enabled = !e.value;
		});
		transformControls.attach(skinViewer.playerObject);
		skinViewer.scene.add(transformControls);
	} else {
		skinViewer.autoRotate = previousAutoRotate;
		if (skinViewer.animation) {
			skinViewer.animation.paused = previousAnimationPaused;
		}

		skinContainer.classList.remove("expanded");
		if (canvasWidth && canvasHeight) {
			skinViewer.width = Number(canvasWidth.value);
			skinViewer.height = Number(canvasHeight.value);
		}

		if (transformControls) {
			skinViewer.scene.remove(transformControls);
			transformControls.dispose();
			transformControls = null;
		}
	}
}

function addKeyframe(): void {
	keyframes.push({
		time: Date.now(),
		position: skinViewer.playerObject.position.clone(),
		rotation: skinViewer.playerObject.rotation.clone(),
	});
	const timeline = document.getElementById("timeline");
	if (timeline) {
		const entry = document.createElement("div");
		entry.textContent = `Keyframe ${keyframes.length}`;
		timeline.appendChild(entry);
	}
}

const toggleEditorBtn = document.getElementById("toggle_editor");
toggleEditorBtn?.addEventListener("click", toggleEditor);
const addKeyframeBtn = document.getElementById("add_keyframe");
addKeyframeBtn?.addEventListener("click", addKeyframe);<|MERGE_RESOLUTION|>--- conflicted
+++ resolved
@@ -8,7 +8,6 @@
 
 const skinParts = ["head", "body", "rightArm", "leftArm", "rightLeg", "leftLeg"];
 const skinLayers = ["innerLayer", "outerLayer"];
-<<<<<<< HEAD
 const animationClasses = {
 	idle: skinview3d.IdleAnimation,
 	walk: skinview3d.WalkingAnimation,
@@ -19,17 +18,6 @@
 	crouch: skinview3d.CrouchAnimation,
 	hit: skinview3d.HitAnimation,
 	generated: GeneratedAnimation,
-=======
-const availableAnimations = {
-	idle: new skinview3d.IdleAnimation(),
-	walk: new skinview3d.WalkingAnimation(),
-	run: new skinview3d.RunningAnimation(),
-	fly: new skinview3d.FlyingAnimation(),
-	wave: new skinview3d.WaveAnimation(),
-	bend: new skinview3d.BendAnimation({ speed: 2 }),
-	crouch: new skinview3d.CrouchAnimation(),
-	hit: new skinview3d.HitAnimation(),
->>>>>>> b3d42cd5
 };
 
 let skinViewer: skinview3d.SkinViewer;
