import * as skinview3d from "../src/skinview3d";
import type { BackEquipment } from "../src/model";
import { TransformControls } from "three/examples/jsm/controls/TransformControls.js";
import { IK, IKChain, IKJoint } from "three-ik";
import {
	BoxHelper,
	Euler,
	Mesh,
	MeshBasicMaterial,
	Object3D,
	Raycaster,
	SphereGeometry,
	Vector2,
	Vector3,
} from "three";

import "./style.css";
import { GeneratedAnimation } from "./generated-animation";
import { JumpAnimation } from "./jump-animation";

const skinParts = [
	"head",
	"body",
	"rightUpperArm",
	"leftUpperArm",
	"rightUpperLeg",
	"leftUpperLeg",
	"rightElbow",
	"leftElbow",
	"rightKnee",
	"leftKnee",
	"rightLowerArm",
	"leftLowerArm",
	"rightLowerLeg",
	"leftLowerLeg",
];
const skinLayers = ["innerLayer", "outerLayer"];
const animationClasses = {
	idle: skinview3d.IdleAnimation,
	walk: skinview3d.WalkingAnimation,
	run: skinview3d.RunningAnimation,
	fly: skinview3d.FlyingAnimation,
	wave: skinview3d.WaveAnimation,
	bend: skinview3d.BendAnimation,
	crouch: skinview3d.CrouchAnimation,
	hit: skinview3d.HitAnimation,
	generated: GeneratedAnimation,
	jump: JumpAnimation,
};

let skinViewer: skinview3d.SkinViewer;
let transformControls: TransformControls | null = null;
let positionControls: TransformControls | null = null;
let selectedPlayer: skinview3d.PlayerObject;
let positionControllerEnabled = false;
let previousPositionAutoRotate = false;
let previousPositionAnimationPaused = false;
let selectedBone = "playerObject";
const keyframes: Array<{ time: number; bone: string; position: Vector3; rotation: Euler }> = [];
let editorEnabled = false;
let previousAutoRotate = false;
let previousAnimationPaused = false;
let loadedAnimation: skinview3d.Animation | null = null;
let uploadStatusEl: HTMLElement | null = null;
const ikChains: Record<string, { target: Object3D; effector: Object3D; ik: IK; bones: string[]; root: IKJoint }> = {};
let ikUpdateId: number | null = null;
let jointHelpers: BoxHelper[] = [];
const extraPlayers: skinview3d.PlayerObject[] = [];
let selectionHelper: BoxHelper | null = null;
const raycaster = new Raycaster();
const pointer = new Vector2();
const extraPlayerControls: HTMLElement[] = [];
let canvasWidth: HTMLInputElement | null = null;
let canvasHeight: HTMLInputElement | null = null;
let playerSelector: HTMLSelectElement | null = null;
const spacingOptions = [20, 40, 60];
let spacingIndex = 0;

function initializeAssetMenu(): void {
	const mainMenu = document.getElementById("main_menu");
	const subMenu = document.getElementById("sub_menu");
	if (!mainMenu || !subMenu) {
		return;
	}

	const showMain = () => {
		subMenu.classList.add("hidden");
		subMenu.innerHTML = "";
		mainMenu.classList.remove("hidden");
	};

	const createMenu = (title: string, load: (source: string | File) => Promise<unknown> | unknown) => {
		mainMenu.classList.add("hidden");
		subMenu.classList.remove("hidden");
		subMenu.innerHTML = `<h1>${title}</h1>
<p class="control">Provide a URL or choose a file.</p>
<input id="menu_url" type="text" class="control" placeholder="URL" />
<input id="menu_file" type="file" class="control" />`;
		const urlInput = subMenu.querySelector("#menu_url") as HTMLInputElement;
		const fileInput = subMenu.querySelector("#menu_file") as HTMLInputElement;

		urlInput?.addEventListener("change", () => {
			const url = urlInput.value.trim();
			if (url) {
				void Promise.resolve(load(url)).finally(showMain);
			} else {
				showMain();
			}
		});

		fileInput?.addEventListener("change", () => {
			const file = fileInput.files?.[0];
			if (file) {
				void Promise.resolve(load(file)).finally(showMain);
			} else {
				showMain();
			}
		});
	};

	document.getElementById("menu_skin")?.addEventListener("click", () => {
		createMenu("Load Skin", source => skinViewer.loadSkin(source));
	});

	document.getElementById("menu_back")?.addEventListener("click", () => {
		mainMenu.classList.add("hidden");
		subMenu.classList.remove("hidden");
		subMenu.innerHTML = `<h1>Load Back Item</h1>
<p class="control">Choose cape or elytra then provide a texture.</p>
<div class="control"><label><input type="radio" name="back_type" value="cape" checked /> Cape</label>
<label><input type="radio" name="back_type" value="elytra" /> Elytra</label></div>
<input id="menu_url" type="text" class="control" placeholder="URL" />
<input id="menu_file" type="file" class="control" />`;
		const urlInput = subMenu.querySelector("#menu_url") as HTMLInputElement;
		const fileInput = subMenu.querySelector("#menu_file") as HTMLInputElement;
		const load = (source: string | File) => {
			const equip = (subMenu.querySelector('input[name="back_type"]:checked') as HTMLInputElement)
				?.value as BackEquipment;
			return skinViewer.loadCape(source, { backEquipment: equip });
		};
		urlInput?.addEventListener("change", () => {
			const url = urlInput.value.trim();
			if (url) {
				void Promise.resolve(load(url)).finally(showMain);
			} else {
				showMain();
			}
		});
		fileInput?.addEventListener("change", () => {
			const file = fileInput.files?.[0];
			if (file) {
				void Promise.resolve(load(file)).finally(showMain);
			} else {
				showMain();
			}
		});
	});

	document.getElementById("menu_ears")?.addEventListener("click", () => {
		createMenu("Load Ears", source => skinViewer.loadEars(source));
	});

	document.getElementById("menu_animation")?.addEventListener("click", () => {
		createMenu("Load Animation", async source => {
			let text: string;
			if (typeof source === "string") {
				const resp = await fetch(source);
				text = await resp.text();
			} else {
				text = await source.text();
			}
			const data = JSON.parse(text);
			loadedAnimation = skinview3d.createKeyframeAnimation(data);
			skinViewer.animation = loadedAnimation;
		});
	});
}

function updateJointHighlight(enabled: boolean): void {
	for (const helper of jointHelpers) {
		skinViewer.scene.remove(helper);
	}
	jointHelpers = [];
	if (enabled) {
		const joints = [
			selectedPlayer.skin.rightElbow,
			selectedPlayer.skin.leftElbow,
			selectedPlayer.skin.rightLowerArm,
			selectedPlayer.skin.leftLowerArm,
			selectedPlayer.skin.rightKnee,
			selectedPlayer.skin.leftKnee,
			selectedPlayer.skin.rightLowerLeg,
			selectedPlayer.skin.leftLowerLeg,
		];
		for (const joint of joints) {
			const helper = new BoxHelper(joint, 0xff0000);
			helper.update();
			jointHelpers.push(helper);
			skinViewer.scene.add(helper);
		}
	}
}

function updateJointHelpers(): void {
	for (const helper of jointHelpers) {
		helper.update();
	}
	selectionHelper?.update();
	requestAnimationFrame(updateJointHelpers);
}
updateJointHelpers();

function getBone(path: string): Object3D {
	if (path === "playerObject") {
		return selectedPlayer;
	}
	if (path.startsWith("ik.")) {
		return ikChains[path]?.target ?? selectedPlayer;
	}
	return path.split(".").reduce((obj: any, part) => obj?.[part], selectedPlayer) ?? selectedPlayer;
}

function updateViewportSize(): void {
	const skinContainer = document.getElementById("skin_container") as HTMLCanvasElement;
	if (!skinContainer) {
		return;
	}
	if (editorEnabled || extraPlayers.length > 0) {
		skinContainer.classList.add("expanded");
		skinViewer.width = 800;
		skinViewer.height = 600;
	} else {
		skinContainer.classList.remove("expanded");
		if (canvasWidth && canvasHeight) {
			skinViewer.width = Number(canvasWidth.value);
			skinViewer.height = Number(canvasHeight.value);
		}
	}

	function selectPlayer(player: skinview3d.PlayerObject | null): void {
		if (selectionHelper) {
			skinViewer.scene.remove(selectionHelper);
			selectionHelper = null;
		}
		selectedPlayer = player ?? skinViewer.playerObject;
		if (player) {
			selectionHelper = new BoxHelper(selectedPlayer, 0x00ff00);
			selectionHelper.update();
			skinViewer.scene.add(selectionHelper);
		}
		const highlight = (document.getElementById("highlight_joints") as HTMLInputElement)?.checked ?? false;
		updateJointHighlight(highlight);
		if (editorEnabled) {
			setupIK();
		}
		for (const part of skinParts) {
			const skinPart = (selectedPlayer.skin as any)[part];
			for (const layer of skinLayers) {
				const checkbox = document.querySelector<HTMLInputElement>(
					`#layers_table input[type="checkbox"][data-part="${part}"][data-layer="${layer}"]`
				);
				const skinLayer = skinPart?.[layer];
				if (checkbox && skinLayer) {
					checkbox.checked = skinLayer.visible;
				}
			}
		}
		const backEquipmentRadios = document.querySelectorAll<HTMLInputElement>(
			'input[type="radio"][name="back_equipment"]'
		);
		for (const el of backEquipmentRadios) {
			el.checked = selectedPlayer.backEquipment === el.value;
		}

		if (playerSelector) {
			if (selectedPlayer === skinViewer.playerObject) {
				playerSelector.value = "0";
			} else {
				const idx = extraPlayers.indexOf(selectedPlayer);
				playerSelector.value = idx >= 0 ? String(idx + 1) : "0";
			}
		}
	}

	function handlePlayerClick(event: MouseEvent): void {
		const rect = skinViewer.renderer.domElement.getBoundingClientRect();
		pointer.x = ((event.clientX - rect.left) / rect.width) * 2 - 1;
		pointer.y = -((event.clientY - rect.top) / rect.height) * 2 + 1;
		raycaster.setFromCamera(pointer, skinViewer.camera);
		const players = [skinViewer.playerObject, ...extraPlayers];
		let hit: skinview3d.PlayerObject | null = null;
		for (const p of players) {
			if (raycaster.intersectObject(p, true).length > 0) {
				hit = p;
				break;
			}
		}
		if (hit && hit !== selectedPlayer) {
			selectPlayer(hit);
		} else {
			selectPlayer(null);
		}
	}
}

<<<<<<< HEAD
function createPlayerResourceMenu(player: skinview3d.PlayerObject, index: number): HTMLElement {
	const div = document.createElement("div");
	div.className = "control-section";

	const animLabel = document.createElement("label");
	animLabel.textContent = `Player ${index} animation: `;
	const select = document.createElement("select");
	for (const name of Object.keys(animationClasses)) {
		const option = document.createElement("option");
		option.value = name;
		option.textContent = name;
		select.appendChild(option);
	}
	select.value = "idle";
	select.addEventListener("change", () => {
		const cls = animationClasses[select.value as keyof typeof animationClasses];
		const newAnim = new cls();
		skinViewer.setAnimation(player, newAnim);
	});
	animLabel.appendChild(select);
	div.appendChild(animLabel);

	const uploadBtn = document.createElement("button");
	uploadBtn.className = "control";
	uploadBtn.textContent = "Load...";
	div.appendChild(uploadBtn);

	const menu = document.createElement("ul");
	menu.classList.add("hidden");

	function createMenuItem(label: string, accept: string, load: (file: File) => void | Promise<void>): void {
		const input = document.createElement("input");
		input.type = "file";
		input.accept = accept;
		input.classList.add("hidden");
		input.addEventListener("change", async () => {
			const file = input.files?.[0];
=======
function addModel(): void {
	const player = skinViewer.addPlayer();
	extraPlayers.push(player);
	if (playerSelector) {
		const opt = document.createElement("option");
		const idx = extraPlayers.length;
		opt.value = String(idx);
		opt.textContent = `Player ${idx + 1}`;
		playerSelector.appendChild(opt);
	}
	const anim = new skinview3d.IdleAnimation();
	skinViewer.setAnimation(player, anim);
	const index = extraPlayers.length - 1;
	const container = document.getElementById("extra_player_controls");
	if (container) {
		const div = document.createElement("div");
		div.className = "control-section";

		const animLabel = document.createElement("label");
		animLabel.textContent = `Player ${index + 1} animation: `;
		const select = document.createElement("select");
		for (const name of Object.keys(animationClasses)) {
			const option = document.createElement("option");
			option.value = name;
			option.textContent = name;
			select.appendChild(option);
		}
		select.value = "idle";
		select.addEventListener("change", () => {
			const cls = animationClasses[select.value as keyof typeof animationClasses];
			const newAnim = new cls();
			skinViewer.setAnimation(player, newAnim);
		});
		animLabel.appendChild(select);
		div.appendChild(animLabel);

		const uploadBtn = document.createElement("button");
		uploadBtn.className = "control";
		uploadBtn.textContent = "Load...";
		div.appendChild(uploadBtn);

		const menu = document.createElement("ul");
		menu.classList.add("hidden");

		const skinInput = document.createElement("input");
		skinInput.type = "file";
		skinInput.accept = "image/*";
		skinInput.classList.add("hidden");
		skinInput.addEventListener("change", () => {
			const file = skinInput.files?.[0];
			if (file) {
				void skinViewer.loadSkin(file, {}, player);
			}
			menu.classList.add("hidden");
		});

		const capeInput = document.createElement("input");
		capeInput.type = "file";
		capeInput.accept = "image/*";
		capeInput.classList.add("hidden");
		capeInput.addEventListener("change", () => {
			const file = capeInput.files?.[0];
			if (file) {
				void skinViewer.loadCape(file, {}, player);
			}
			menu.classList.add("hidden");
		});

		const earsInput = document.createElement("input");
		earsInput.type = "file";
		earsInput.accept = "image/*";
		earsInput.classList.add("hidden");
		earsInput.addEventListener("change", () => {
			const file = earsInput.files?.[0];
>>>>>>> 0636a9e2
			if (file) {
				await load(file);
			}
			menu.classList.add("hidden");
		});

<<<<<<< HEAD
		const item = document.createElement("li");
		item.textContent = label;
		item.addEventListener("click", () => input.click());
		menu.appendChild(item);
		div.appendChild(input);
	}
=======
		const animationInput = document.createElement("input");
		animationInput.type = "file";
		animationInput.accept = "application/json";
		animationInput.classList.add("hidden");
		animationInput.addEventListener("change", async () => {
			const file = animationInput.files?.[0];
			if (file) {
				try {
					const text = await file.text();
					const data = JSON.parse(text);
					const animation = skinview3d.createKeyframeAnimation(data);
					skinViewer.setAnimation(player, animation);
				} catch (e) {
					console.error(e);
				}
			}
			animationInput.value = "";
			menu.classList.add("hidden");
		});

		const skinItem = document.createElement("li");
		skinItem.textContent = "Skin";
		skinItem.addEventListener("click", () => skinInput.click());
		menu.appendChild(skinItem);

		const capeItem = document.createElement("li");
		capeItem.textContent = "Cape";
		capeItem.addEventListener("click", () => capeInput.click());
		menu.appendChild(capeItem);
>>>>>>> 0636a9e2

	createMenuItem("Skin", "image/*", file => {
		void skinViewer.loadSkin(file, {}, player);
	});
	createMenuItem("Cape", "image/*", file => {
		void skinViewer.loadCape(file, {}, player);
	});
	createMenuItem("Ears", "image/*", file => {
		void skinViewer.loadEars(file, { textureType: "standalone" }, player);
	});
	createMenuItem("Animation", "application/json", async file => {
		const text = await file.text();
		const data = JSON.parse(text);
		const anim = skinview3d.createKeyframeAnimation(data);
		skinViewer.setAnimation(player, anim);
	});

<<<<<<< HEAD
	div.appendChild(menu);
	uploadBtn.addEventListener("click", () => {
		menu.classList.toggle("hidden");
	});
=======
		const animItem = document.createElement("li");
		animItem.textContent = "Animation";
		animItem.addEventListener("click", () => animationInput.click());
		menu.appendChild(animItem);

		div.appendChild(menu);
		div.appendChild(skinInput);
		div.appendChild(capeInput);
		div.appendChild(earsInput);
		div.appendChild(animationInput);
>>>>>>> 0636a9e2

	return div;
}

function addModel(): void {
	const player = skinViewer.addPlayer();
	extraPlayers.push(player);
	const anim = new skinview3d.IdleAnimation();
	skinViewer.setAnimation(player, anim);
	const playerNumber = extraPlayers.length + 1;
	const container = document.getElementById("extra_player_controls");
	if (container) {
		const div = createPlayerResourceMenu(player, playerNumber);
		container.appendChild(div);
		extraPlayerControls.push(div);
	}
	updateViewportSize();
	skinViewer.updateLayout();
}

function removeModel(): void {
	const player = extraPlayers.pop();
	if (player) {
		skinViewer.setAnimation(player, null);
		void skinViewer.loadSkin(null, {}, player);
		void skinViewer.loadCape(null, {}, player);
		void skinViewer.loadEars(null, {}, player);
		skinViewer.removePlayer(player);
		if (selectedPlayer === player) {
			selectPlayer(null);
		}
<<<<<<< HEAD
		const control = extraPlayerControls.pop();
		control?.remove();
=======
		const selector = document.getElementById("player_selector") as HTMLSelectElement | null;
		if (selector && selector.options.length > 0) {
			selector.remove(selector.options.length - 1);
		}
    
>>>>>>> 0636a9e2
	}
	updateViewportSize();
	skinViewer.updateLayout();
}

function obtainTextureUrl(id: string): string {
	const urlInput = document.getElementById(id) as HTMLInputElement;
	const fileInput = document.getElementById(`${id}_upload`) as HTMLInputElement;
	const unsetButton = document.getElementById(`${id}_unset`);
	const file = fileInput?.files?.[0];

	if (!file) {
		if (unsetButton && !unsetButton.classList.contains("hidden")) {
			unsetButton.classList.add("hidden");
		}
		return urlInput?.value || "";
	}

	if (unsetButton) {
		unsetButton.classList.remove("hidden");
	}
	if (urlInput) {
		urlInput.value = `Local file: ${file.name}`;
		urlInput.readOnly = true;
	}
	return URL.createObjectURL(file);
}

function reloadSkin(): void {
	const input = document.getElementById("skin_url") as HTMLInputElement;
	const url = obtainTextureUrl("skin_url");
	if (url === "") {
		// Revert to placeholder skin when URL is empty
		skinViewer.loadSkin(null, {}, selectedPlayer);
		input?.setCustomValidity("");
		if (editorEnabled) {
			setupIK();
		}
	} else {
		const skinModel = document.getElementById("skin_model") as HTMLSelectElement;
		const earsSource = document.getElementById("ears_source") as HTMLSelectElement;

		skinViewer
			.loadSkin(
				url,
				{
					model: skinModel?.value as ModelType,
					ears: earsSource?.value === "current_skin",
				},
				selectedPlayer
			)
			.then(() => {
				input?.setCustomValidity("");
				if (editorEnabled) {
					setupIK();
				}
			})
			.catch(e => {
				input?.setCustomValidity("Image can't be loaded.");
				console.error(e);
			});
	}
}

function reloadCape(): void {
	const input = document.getElementById("cape_url") as HTMLInputElement;
	const url = obtainTextureUrl("cape_url");
	if (url === "") {
		skinViewer.loadCape(null, {}, selectedPlayer);
		input?.setCustomValidity("");
	} else {
		const selectedBackEquipment = document.querySelector(
			'input[type="radio"][name="back_equipment"]:checked'
		) as HTMLInputElement;
		skinViewer
			.loadCape(url, { backEquipment: selectedBackEquipment?.value as BackEquipment }, selectedPlayer)
			.then(() => input?.setCustomValidity(""))
			.catch(e => {
				input?.setCustomValidity("Image can't be loaded.");
				console.error(e);
			});
	}
}

function reloadEars(skipSkinReload = false): void {
	const earsSource = document.getElementById("ears_source") as HTMLSelectElement;
	const sourceType = earsSource?.value;
	let hideInput = true;

	if (sourceType === "none") {
		skinViewer.loadEars(null, {}, selectedPlayer);
	} else if (sourceType === "current_skin") {
		if (!skipSkinReload) {
			reloadSkin();
		}
	} else {
		hideInput = false;
		const options = document.querySelectorAll<HTMLOptionElement>("#default_ears option[data-texture-type]");
		for (const opt of options) {
			opt.disabled = opt.dataset.textureType !== sourceType;
		}

		const input = document.getElementById("ears_url") as HTMLInputElement;
		const url = obtainTextureUrl("ears_url");
		if (url === "") {
			skinViewer.loadEars(null, {}, selectedPlayer);
			input?.setCustomValidity("");
		} else {
			skinViewer
				.loadEars(url, { textureType: sourceType as "standalone" | "skin" }, selectedPlayer)
				.then(() => input?.setCustomValidity(""))
				.catch(e => {
					input?.setCustomValidity("Image can't be loaded.");
					console.error(e);
				});
		}
	}

	const el = document.getElementById("ears_texture_input");
	if (hideInput) {
		if (el && !el.classList.contains("hidden")) {
			el.classList.add("hidden");
		}
	} else if (el) {
		el.classList.remove("hidden");
	}
}

function reloadPanorama(): void {
	const input = document.getElementById("panorama_url") as HTMLInputElement;
	const url = obtainTextureUrl("panorama_url");
	if (url === "") {
		skinViewer.background = null;
		input?.setCustomValidity("");
	} else {
		skinViewer
			.loadPanorama(url)
			.then(() => input?.setCustomValidity(""))
			.catch(e => {
				input?.setCustomValidity("Image can't be loaded.");
				console.error(e);
			});
	}
}

function updateBackground(): void {
	const backgroundType = (document.getElementById("background_type") as HTMLSelectElement)?.value;
	const panoramaSection =
		document.querySelector(".control-section h1")?.textContent === "Panorama"
			? document.querySelector(".control-section h1")?.parentElement
			: null;

	if (backgroundType === "color") {
		const color = (document.getElementById("background_color") as HTMLInputElement)?.value;
		skinViewer.background = color;
		if (panoramaSection) {
			panoramaSection.style.display = "none";
		}
	} else {
		if (panoramaSection) {
			panoramaSection.style.display = "block";
		}
		reloadPanorama();
	}
}

function reloadNameTag(): void {
	const text = (document.getElementById("nametag_text") as HTMLInputElement)?.value;
	if (text === "") {
		skinViewer.nameTag = null;
	} else {
		skinViewer.nameTag = text;
	}
}

function setupIK(): void {
	for (const chain of Object.values(ikChains)) {
		chain.root.constraints = [];
		skinViewer.scene.remove(chain.target);
		if (chain.effector !== chain.target) {
			skinViewer.scene.remove(chain.effector);
		}
	}
	for (const key in ikChains) {
		delete ikChains[key];
	}
	const skin = selectedPlayer.skin;

	const rightLowerArmTarget = new Object3D();
	const rightLowerArmMesh = new Mesh(new SphereGeometry(0.5), new MeshBasicMaterial({ color: 0xff0000 }));
	rightLowerArmTarget.add(rightLowerArmMesh);

	rightLowerArmTarget.position.copy(skin.rightLowerArm.getWorldPosition(new Vector3()));
	skinViewer.scene.add(rightLowerArmTarget);
	const rIK = new IK();
	const rChain = new IKChain();
	const rRoot = new IKJoint(skin.rightUpperArm);
	rChain.add(rRoot); // keep shoulder static
	rChain.add(new IKJoint(skin.rightElbow));
	rChain.add(new IKJoint(skin.rightLowerArm), { target: rightLowerArmTarget });
	rChain.effectorIndex = rChain.joints.length - 1;
	rIK.add(rChain);
	ikChains["ik.rightArm"] = {
		target: rightLowerArmTarget,
		ik: rIK,
		bones: ["skin.rightUpperArm", "skin.rightElbow", "skin.rightLowerArm"],
		root: rRoot,
	};

	const leftLowerArmTarget = new Object3D();
	const leftLowerArmMesh = new Mesh(new SphereGeometry(0.5), new MeshBasicMaterial({ color: 0x00ff00 }));
	leftLowerArmTarget.add(leftLowerArmMesh);

	leftLowerArmTarget.position.copy(skin.leftLowerArm.getWorldPosition(new Vector3()));
	skinViewer.scene.add(leftLowerArmTarget);
	const lIK = new IK();
	const lChain = new IKChain();
	const lRoot = new IKJoint(skin.leftUpperArm);
	lChain.add(lRoot); // keep shoulder static
	lChain.add(new IKJoint(skin.leftElbow));
	lChain.add(new IKJoint(skin.leftLowerArm), { target: leftLowerArmTarget });
	lChain.effectorIndex = lChain.joints.length - 1;
	lIK.add(lChain);
	ikChains["ik.leftArm"] = {
		target: leftLowerArmTarget,

		ik: lIK,
		bones: ["skin.leftUpperArm", "skin.leftElbow", "skin.leftLowerArm"],
		root: lRoot,
	};

	const rightLowerLegTarget = new Object3D();
	const rightLowerLegMesh = new Mesh(new SphereGeometry(0.5), new MeshBasicMaterial({ color: 0x0000ff }));
	rightLowerLegTarget.add(rightLowerLegMesh);

	rightLowerLegTarget.position.copy(skin.rightLowerLeg.getWorldPosition(new Vector3()));
	skinViewer.scene.add(rightLowerLegTarget);
	const rLegIK = new IK();
	const rLegChain = new IKChain();
	const rLegRoot = new IKJoint(skin.rightUpperLeg);
	rLegChain.add(rLegRoot); // keep hip static
	rLegChain.add(new IKJoint(skin.rightKnee));
	rLegChain.add(new IKJoint(skin.rightLowerLeg), { target: rightLowerLegTarget });
	rLegChain.effectorIndex = rLegChain.joints.length - 1;
	rLegIK.add(rLegChain);
	ikChains["ik.rightLeg"] = {
		target: rightLowerLegTarget,

		ik: rLegIK,
		bones: ["skin.rightUpperLeg", "skin.rightKnee", "skin.rightLowerLeg"],
		root: rLegRoot,
	};

	const leftLowerLegTarget = new Object3D();
	const leftLowerLegMesh = new Mesh(new SphereGeometry(0.5), new MeshBasicMaterial({ color: 0xffff00 }));
	leftLowerLegTarget.add(leftLowerLegMesh);

	leftLowerLegTarget.position.copy(skin.leftLowerLeg.getWorldPosition(new Vector3()));
	skinViewer.scene.add(leftLowerLegTarget);
	const lLegIK = new IK();
	const lLegChain = new IKChain();
	const lLegRoot = new IKJoint(skin.leftUpperLeg);
	lLegChain.add(lLegRoot); // keep hip static
	lLegChain.add(new IKJoint(skin.leftKnee));
	lLegChain.add(new IKJoint(skin.leftLowerLeg), { target: leftLowerLegTarget });
	lLegChain.effectorIndex = lLegChain.joints.length - 1;
	lLegIK.add(lLegChain);
	ikChains["ik.leftLeg"] = {
		target: leftLowerLegTarget,
		ik: lLegIK,
		bones: ["skin.leftUpperLeg", "skin.leftKnee", "skin.leftLowerLeg"],
		root: lLegRoot,
	};

	if (ikUpdateId !== null) {
		cancelAnimationFrame(ikUpdateId);
	}
	const update = () => {
		const time =
			loadedAnimation && keyframes.length > 0 ? keyframes[0].time + loadedAnimation.progress * 1000 : Date.now();
		for (const key of Object.keys(ikChains)) {
			applyTargetKeyframe(key, time);
			const chain = ikChains[key];
			chain.target.updateMatrixWorld(true);
			chain.ik.solve();
		}
		ikUpdateId = requestAnimationFrame(update);
	};
	update();

	initializeBoneSelector();
}

function disposeIK(): void {
	if (ikUpdateId !== null) {
		cancelAnimationFrame(ikUpdateId);
		ikUpdateId = null;
	}
	for (const chain of Object.values(ikChains)) {
		chain.root.constraints = [];
		skinViewer.scene.remove(chain.target);
		if (chain.effector !== chain.target) {
			skinViewer.scene.remove(chain.effector);
		}
	}
	for (const key in ikChains) {
		delete ikChains[key];
	}

	initializeBoneSelector();
}

function initializeControls(): void {
	canvasWidth = document.getElementById("canvas_width") as HTMLInputElement;
	canvasHeight = document.getElementById("canvas_height") as HTMLInputElement;
	const fov = document.getElementById("fov") as HTMLInputElement;
	const zoom = document.getElementById("zoom") as HTMLInputElement;
	const globalLight = document.getElementById("global_light") as HTMLInputElement;
	const cameraLight = document.getElementById("camera_light") as HTMLInputElement;
	playerSelector = document.getElementById("player_selector") as HTMLSelectElement;
	const animationPauseResume = document.getElementById("animation_pause_resume");
	const editorPlayPause = document.getElementById("editor_play_pause");
	const highlightJoints = document.getElementById("highlight_joints") as HTMLInputElement;
	const autoRotate = document.getElementById("auto_rotate") as HTMLInputElement;
	const autoRotateSpeed = document.getElementById("auto_rotate_speed") as HTMLInputElement;
	const controlRotate = document.getElementById("control_rotate") as HTMLInputElement;
	const controlZoom = document.getElementById("control_zoom") as HTMLInputElement;
	const controlPan = document.getElementById("control_pan") as HTMLInputElement;
	const animationSpeed = document.getElementById("animation_speed") as HTMLInputElement;
	const hitSpeed = document.getElementById("hit_speed") as HTMLInputElement;
	const hitSpeedLabel = document.getElementById("hit_speed_label");

	const animationOptions = document.getElementById("animation_options");
	if (animationOptions) {
		const createOption = (value: string, text: string): HTMLInputElement => {
			const label = document.createElement("label");
			const input = document.createElement("input");
			input.type = "radio";
			input.name = "animation";
			input.value = value;
			input.id = `animation_${value || "none"}`;
			label.appendChild(input);
			label.appendChild(document.createTextNode(` ${text}`));
			animationOptions.appendChild(label);
			return input;
		};
		createOption("", "None");
		for (const name of Object.keys(animationClasses)) {
			createOption(name, name.charAt(0).toUpperCase() + name.slice(1));
		}
	}

	const animationCrouch = document.getElementById("animation_crouch") as HTMLInputElement;
	const addHittingAnimation = document.getElementById("add_hitting_animation") as HTMLInputElement;

	uploadStatusEl = document.getElementById("upload_status");

	playerSelector?.addEventListener("change", () => {
		const idx = Number(playerSelector.value);
		const player = idx === 0 ? skinViewer.playerObject : extraPlayers[idx - 1];
		selectPlayer(player ?? null);
	});

	canvasWidth?.addEventListener("change", e => {
		const target = e.target as HTMLInputElement;
		skinViewer.width = Number(target.value);
	});

	canvasHeight?.addEventListener("change", e => {
		const target = e.target as HTMLInputElement;
		skinViewer.height = Number(target.value);
	});

	fov?.addEventListener("change", e => {
		const target = e.target as HTMLInputElement;
		skinViewer.fov = Number(target.value);
	});

	zoom?.addEventListener("change", e => {
		const target = e.target as HTMLInputElement;
		skinViewer.zoom = Number(target.value);
	});

	globalLight?.addEventListener("change", e => {
		const target = e.target as HTMLInputElement;
		skinViewer.globalLight.intensity = Number(target.value);
	});

	cameraLight?.addEventListener("change", e => {
		const target = e.target as HTMLInputElement;
		skinViewer.cameraLight.intensity = Number(target.value);
	});

	animationPauseResume?.addEventListener("click", () => {
		const anim = skinViewer.getAnimation(selectedPlayer);
		if (anim) {
			anim.paused = !anim.paused;
		}
	});

	editorPlayPause?.addEventListener("click", () => {
		if (loadedAnimation) {
			loadedAnimation.paused = !loadedAnimation.paused;
		}
	});

	autoRotate?.addEventListener("change", e => {
		const target = e.target as HTMLInputElement;
		skinViewer.autoRotate = target.checked;
	});

	highlightJoints?.addEventListener("change", e => {
		const target = e.target as HTMLInputElement;
		updateJointHighlight(target.checked);
	});

	autoRotateSpeed?.addEventListener("change", e => {
		const target = e.target as HTMLInputElement;
		skinViewer.autoRotateSpeed = Number(target.value);
	});

	const animationRadios = document.querySelectorAll<HTMLInputElement>('input[type="radio"][name="animation"]');
	for (const el of animationRadios) {
		el.addEventListener("change", e => {
			const target = e.target as HTMLInputElement;
			const crouchSetting = document.getElementById("crouch_setting");
			if (crouchSetting) {
				crouchSetting.style.display = animationCrouch?.checked ? "block" : "none";
			}

			if (target.value === "") {
				skinViewer.setAnimation(selectedPlayer, null);
			} else {
				const cls = animationClasses[target.value as keyof typeof animationClasses];
				const anim = cls ? skinViewer.loadAnimationClass(cls, selectedPlayer) : null;
				if (anim && animationSpeed) {
					anim.speed = Number(animationSpeed.value);
				}
			}
		});
	}

	const defaultRadio = document.getElementById("animation_bend") as HTMLInputElement;
	if (defaultRadio) {
		defaultRadio.checked = true;
		defaultRadio.dispatchEvent(new Event("change"));
	}

	animationCrouch?.addEventListener("change", () => {
		const crouchSettings = document.querySelectorAll<HTMLInputElement>(
			'input[type="checkbox"][name="crouch_setting_item"]'
		);
		for (const el of crouchSettings) {
			el.checked = false;
		}
		if (hitSpeed) {
			hitSpeed.value = "";
		}
		if (hitSpeedLabel) {
			hitSpeedLabel.style.display = "none";
		}
	});

	const crouchSettings = {
		runOnce: (value: boolean) => {
			const anim = skinViewer.getAnimation(selectedPlayer);
			if (anim) {
				(anim as unknown as { runOnce: boolean }).runOnce = value;
			}
		},
		showProgress: (value: boolean) => {
			const anim = skinViewer.getAnimation(selectedPlayer);
			if (anim) {
				(anim as unknown as { showProgress: boolean }).showProgress = value;
			}
		},
		addHitAnimation: (value: boolean) => {
			if (hitSpeedLabel) {
				hitSpeedLabel.style.display = value ? "block" : "none";
			}
			if (value) {
				const anim = skinViewer.getAnimation(selectedPlayer);
				if (anim) {
					const hitSpeedValue = hitSpeed?.value;
					if (hitSpeedValue === "") {
						(anim as unknown as { addHitAnimation: () => void }).addHitAnimation();
					} else {
						(anim as unknown as { addHitAnimation: (speed: string) => void }).addHitAnimation(hitSpeedValue);
					}
				}
			}
		},
	} as const;

	const updateCrouchAnimation = () => {
		const anim = skinViewer.loadAnimationClass(skinview3d.CrouchAnimation, selectedPlayer);
		if (anim && animationSpeed) {
			anim.speed = Number(animationSpeed.value);
		}
		const crouchSettingItems = document.querySelectorAll<HTMLInputElement>(
			'input[type="checkbox"][name="crouch_setting_item"]'
		);
		for (const el of crouchSettingItems) {
			const setting = crouchSettings[el.value as keyof typeof crouchSettings];
			if (setting) {
				setting(el.checked);
			}
		}
	};

	const crouchSettingItems = document.querySelectorAll<HTMLInputElement>(
		'input[type="checkbox"][name="crouch_setting_item"]'
	);
	for (const el of crouchSettingItems) {
		el.addEventListener("change", () => {
			updateCrouchAnimation();
		});
	}

	hitSpeed?.addEventListener("change", () => {
		updateCrouchAnimation();
	});

	animationSpeed?.addEventListener("change", e => {
		const target = e.target as HTMLInputElement;
		const anim = skinViewer.getAnimation(selectedPlayer);
		if (anim) {
			anim.speed = Number(target.value);
		}
		if (animationCrouch?.checked && addHittingAnimation?.checked && hitSpeed?.value === "") {
			updateCrouchAnimation();
		}
	});

	controlRotate?.addEventListener("change", e => {
		const target = e.target as HTMLInputElement;
		skinViewer.controls.enableRotate = target.checked;
	});

	controlZoom?.addEventListener("change", e => {
		const target = e.target as HTMLInputElement;
		skinViewer.controls.enableZoom = target.checked;
	});

	controlPan?.addEventListener("change", e => {
		const target = e.target as HTMLInputElement;
		skinViewer.controls.enablePan = target.checked;
	});

	for (const part of skinParts) {
		const skinPart = (selectedPlayer.skin as any)[part];
		for (const layer of skinLayers) {
			const skinLayer = skinPart?.[layer];
			if (!skinLayer) {
				continue;
			}
			const checkbox = document.querySelector<HTMLInputElement>(
				`#layers_table input[type="checkbox"][data-part="${part}"][data-layer="${layer}"]`
			);
			checkbox?.addEventListener("change", e => {
				const target = e.target as HTMLInputElement;
				const currentPart = (selectedPlayer.skin as any)[part];
				const currentLayer = currentPart?.[layer];
				if (currentLayer) {
					currentLayer.visible = target.checked;
				}
			});
		}
	}

	const initializeUploadButton = (id: string, callback: () => void) => {
		const urlInput = document.getElementById(id) as HTMLInputElement;
		const fileInput = document.getElementById(`${id}_upload`) as HTMLInputElement;
		const unsetButton = document.getElementById(`${id}_unset`);

		const unsetAction = () => {
			if (urlInput) {
				urlInput.readOnly = false;
				urlInput.value = "";
			}
			if (fileInput) {
				fileInput.value = fileInput.defaultValue;
			}
			callback();
		};

		fileInput?.addEventListener("change", () => callback());
		urlInput?.addEventListener("keydown", e => {
			if (e.key === "Backspace" && urlInput?.readOnly) {
				unsetAction();
			}
		});
		unsetButton?.addEventListener("click", () => unsetAction());
	};

	initializeUploadButton("panorama_url", reloadPanorama);

	const panoramaUrl = document.getElementById("panorama_url") as HTMLInputElement;
	panoramaUrl?.addEventListener("change", reloadPanorama);

	const backEquipmentRadios = document.querySelectorAll<HTMLInputElement>('input[type="radio"][name="back_equipment"]');
	for (const el of backEquipmentRadios) {
		el.addEventListener("change", e => {
			const target = e.target as HTMLInputElement;
			if (selectedPlayer.backEquipment === null) {
				// cape texture hasn't been loaded yet
				// this option will be processed on texture loading
			} else {
				selectedPlayer.backEquipment = target.value as BackEquipment;
			}
		});
	}

	const resetAll = document.getElementById("reset_all");
	resetAll?.addEventListener("click", () => {
		extraPlayers.length = 0;
		for (const ctrl of extraPlayerControls) {
			ctrl.remove();
		}
		extraPlayerControls.length = 0;
		skinViewer.dispose();
		initializeViewer();
		skinViewer.resetCameraPose();
		skinViewer.controls.target.set(0, 0, 0);
		skinViewer.controls.update();
		skinViewer.controls.saveState();
		updateViewportSize();
	});

	const addModelBtn = document.getElementById("add_model");
	addModelBtn?.addEventListener("click", addModel);
	const removeModelBtn = document.getElementById("remove_model");
	removeModelBtn?.addEventListener("click", removeModel);
	const changePositioningBtn = document.getElementById("change_positioning");
	changePositioningBtn?.addEventListener("click", () => {
		spacingIndex = (spacingIndex + 1) % spacingOptions.length;
		skinViewer.setPlayerSpacing(spacingOptions[spacingIndex]);
		skinViewer.updateLayout();
	});
	const togglePositionBtn = document.getElementById("toggle_position_controller");
	togglePositionBtn?.addEventListener("click", togglePositionController);

	const nametagText = document.getElementById("nametag_text") as HTMLInputElement;
	nametagText?.addEventListener("change", reloadNameTag);

	const backgroundType = document.getElementById("background_type") as HTMLSelectElement;
	const backgroundColor = document.getElementById("background_color") as HTMLInputElement;

	backgroundType?.addEventListener("change", updateBackground);
	backgroundColor?.addEventListener("change", updateBackground);

	// Set panorama as default
	if (backgroundType) {
		backgroundType.value = "panorama";
	}

	// Initialize background type
	updateBackground();

	initializeAssetMenu();
}

function initializeViewer(): void {
	disposeIK();
	const skinContainer = document.getElementById("skin_container") as HTMLCanvasElement;
	if (!skinContainer) {
		throw new Error("Canvas element not found");
	}

	skinViewer = new skinview3d.SkinViewer({
		canvas: skinContainer,
	});
	playerSelector = document.getElementById("player_selector") as HTMLSelectElement;
	if (playerSelector) {
		playerSelector.innerHTML = "";
		const opt = document.createElement("option");
		opt.value = "0";
		opt.textContent = "Player 1";
		playerSelector.appendChild(opt);
		playerSelector.value = "0";
	}

	selectPlayer(null);

	const controlsContainer = document.getElementById("extra_player_controls");
	if (controlsContainer) {
		const control = createPlayerResourceMenu(skinViewer.playerObject, 1);
		controlsContainer.appendChild(control);
		extraPlayerControls.push(control);
	}

	canvasWidth = document.getElementById("canvas_width") as HTMLInputElement;
	canvasHeight = document.getElementById("canvas_height") as HTMLInputElement;
	const fov = document.getElementById("fov") as HTMLInputElement;
	const zoom = document.getElementById("zoom") as HTMLInputElement;
	const globalLight = document.getElementById("global_light") as HTMLInputElement;
	const cameraLight = document.getElementById("camera_light") as HTMLInputElement;
	const autoRotate = document.getElementById("auto_rotate") as HTMLInputElement;
	const autoRotateSpeed = document.getElementById("auto_rotate_speed") as HTMLInputElement;
	const controlRotate = document.getElementById("control_rotate") as HTMLInputElement;
	const controlZoom = document.getElementById("control_zoom") as HTMLInputElement;
	const controlPan = document.getElementById("control_pan") as HTMLInputElement;
	const animationSpeed = document.getElementById("animation_speed") as HTMLInputElement;
	const autoFit = document.getElementById("auto_fit") as HTMLInputElement;

	skinViewer.width = Number(canvasWidth?.value);
	skinViewer.height = Number(canvasHeight?.value);
	skinViewer.fov = Number(fov?.value);
	skinViewer.zoom = Number(zoom?.value);
	skinViewer.globalLight.intensity = Number(globalLight?.value);
	skinViewer.cameraLight.intensity = Number(cameraLight?.value);
	skinViewer.autoRotate = autoRotate?.checked ?? false;
	skinViewer.autoRotateSpeed = Number(autoRotateSpeed?.value);
	skinViewer.autoFit = autoFit?.checked ?? true;

	const animationRadio = document.querySelector<HTMLInputElement>('input[type="radio"][name="animation"]:checked');
	const animationName = animationRadio?.value;
	if (animationName) {
		const cls = animationClasses[animationName as keyof typeof animationClasses];
		const anim = cls ? skinViewer.loadAnimationClass(cls, selectedPlayer) : null;
		if (anim && animationSpeed) {
			anim.speed = Number(animationSpeed.value);
		}
	}

	skinViewer.controls.enableRotate = controlRotate?.checked ?? false;
	skinViewer.controls.enableZoom = controlZoom?.checked ?? false;
	skinViewer.controls.enablePan = controlPan?.checked ?? false;

	autoFit?.addEventListener("change", () => {
		skinViewer.autoFit = autoFit.checked;
	});

	for (const part of skinParts) {
		const skinPart = (selectedPlayer.skin as any)[part];
		for (const layer of skinLayers) {
			const skinLayer = skinPart?.[layer];
			if (!skinLayer) {
				continue;
			}
			const checkbox = document.querySelector<HTMLInputElement>(
				`#layers_table input[type="checkbox"][data-part="${part}"][data-layer="${layer}"]`
			);
			skinLayer.visible = checkbox?.checked ?? false;
		}
	}

	void skinViewer.loadSkin("img/hatsune_miku.png");
	void skinViewer.loadCape("img/mojang_cape.png", { backEquipment: "cape" });
	void skinViewer.loadPanorama("img/panorama.png");
	reloadNameTag();
	const highlightJoints = document.getElementById("highlight_joints") as HTMLInputElement;
	updateJointHighlight(highlightJoints?.checked ?? false);
	updateViewportSize();
}

initializeViewer();
initializeControls();
setupIK();
initializeBoneSelector(true);
document.getElementById("skin_container")?.addEventListener("click", handlePlayerClick);

function initializeBoneSelector(useIK = false): void {
	const selector = document.getElementById("bone_selector") as HTMLSelectElement;
	if (!selector) {
		return;
	}

	const current = selector.value;
	selector.innerHTML = "";
	const playerOption = document.createElement("option");
	playerOption.value = "playerObject";
	playerOption.textContent = "Player";
	selector.appendChild(playerOption);

	for (const part of skinParts) {
		if (
			useIK &&
			(part === "rightUpperArm" || part === "leftUpperArm" || part === "rightUpperLeg" || part === "leftUpperLeg")
		) {
			continue;
		}
		const option = document.createElement("option");
		option.value = `skin.${part}`;
		option.textContent = `skin.${part}`;
		selector.appendChild(option);
	}

	for (const key of Object.keys(ikChains)) {
		const option = document.createElement("option");
		option.value = key;
		const part = key.replace(/^ik\./, "");
		const label = part.replace(/([A-Z])/g, " $1").replace(/^./, c => c.toUpperCase());
		option.textContent = `IK Controller: ${label}`;
		selector.appendChild(option);
	}

	if (current) {
		selector.value = current;
	}
}

function toggleEditor(): void {
	const editor = document.getElementById("animation_editor");
	const skinContainer = document.getElementById("skin_container") as HTMLCanvasElement;
	if (!editor || !skinContainer) {
		return;
	}

	editorEnabled = !editorEnabled;
	editor.classList.toggle("hidden", !editorEnabled);

	if (editorEnabled) {
		previousAutoRotate = skinViewer.autoRotate;
		previousAnimationPaused = skinViewer.getAnimation(selectedPlayer)?.paused ?? false;
		skinViewer.autoRotate = false;
		const anim = skinViewer.getAnimation(selectedPlayer);
		if (anim) {
			anim.paused = true;
		}

		updateViewportSize();

		setupIK();
		initializeBoneSelector(true);
		selectedBone = boneSelector?.value || "playerObject";

		transformControls = new TransformControls(skinViewer.camera, skinViewer.renderer.domElement);
		transformControls.addEventListener("dragging-changed", (e: { value: boolean }) => {
			skinViewer.controls.enabled = !e.value;
			if (!e.value) {
				if (selectedBone.startsWith("ik.")) {
					addIKKeyframe(selectedBone);
				} else {
					addKeyframe();
				}
			}
		});
		if (modeSelector) {
			transformControls.setMode(modeSelector.value as any);
		}
		transformControls.attach(getBone(selectedBone));
		skinViewer.scene.add(transformControls);
	} else {
		skinViewer.autoRotate = previousAutoRotate;
		const anim = skinViewer.getAnimation(selectedPlayer);
		if (anim) {
			anim.paused = previousAnimationPaused;
		}

		updateViewportSize();

		if (transformControls) {
			skinViewer.scene.remove(transformControls);
			transformControls.dispose();
			transformControls = null;
		}
		disposeIK();
		initializeBoneSelector(false);
		selectedBone = boneSelector?.value || "playerObject";
	}
}

function onPositionControlKey(e: KeyboardEvent): void {
	if (!positionControls) {
		return;
	}
	if (e.key === "t" || e.key === "T") {
		positionControls.setMode("translate");
	} else if (e.key === "r" || e.key === "R") {
		positionControls.setMode("rotate");
	}
}

function togglePositionController(): void {
	positionControllerEnabled = !positionControllerEnabled;
	if (positionControllerEnabled) {
		previousPositionAutoRotate = skinViewer.autoRotate;
		previousPositionAnimationPaused = skinViewer.animation?.paused ?? false;
		skinViewer.autoRotate = false;
		if (skinViewer.animation) {
			skinViewer.animation.paused = true;
		}
		positionControls = new TransformControls(skinViewer.camera, skinViewer.renderer.domElement);
		positionControls.addEventListener("dragging-changed", (e: { value: boolean }) => {
			skinViewer.controls.enabled = !e.value;
		});
		positionControls.setMode("translate");
		positionControls.attach(selectedPlayer);
		skinViewer.scene.add(positionControls);
		window.addEventListener("keydown", onPositionControlKey);
	} else {
		skinViewer.autoRotate = previousPositionAutoRotate;
		if (skinViewer.animation) {
			skinViewer.animation.paused = previousPositionAnimationPaused;
		}
		if (positionControls) {
			skinViewer.scene.remove(positionControls);
			positionControls.dispose();
			positionControls = null;
		}
		window.removeEventListener("keydown", onPositionControlKey);
	}
}

function updateTimeline(): void {
	const timeline = document.getElementById("timeline");
	if (!timeline) {
		return;
	}
	timeline.innerHTML = "";
	if (keyframes.length === 0) {
		return;
	}
	const start = keyframes[0].time;
	const end = keyframes[keyframes.length - 1].time;
	const duration = end - start || 1;
	const rows = new Map<string, HTMLDivElement>();
	for (const kf of keyframes) {
		let track = rows.get(kf.bone);
		if (!track) {
			const row = document.createElement("div");
			row.className = "kf-row";
			const label = document.createElement("span");
			label.className = "kf-label";
			label.textContent = kf.bone;
			track = document.createElement("div");
			track.className = "kf-track";
			row.appendChild(label);
			row.appendChild(track);
			timeline.appendChild(row);
			rows.set(kf.bone, track);
		}
		const marker = document.createElement("div");
		marker.className = "kf-marker";
		const t = kf.time - start;
		marker.style.left = `${(t / duration) * 100}%`;
		track.appendChild(marker);
	}
}

function captureIKTargets(time: number): void {
	for (const [key, chain] of Object.entries(ikChains)) {
		keyframes.push({
			time,
			bone: key,
			position: chain.target.position.clone(),
			rotation: chain.target.rotation.clone(),
		});
	}
}

function applyTargetKeyframe(chainKey: string, time: number): void {
	const target = ikChains[chainKey]?.target;
	if (!target) {
		return;
	}
	const frames = keyframes.filter(kf => kf.bone === chainKey);
	if (frames.length === 0) {
		return;
	}
	let prev = frames[0];
	let next = frames[frames.length - 1];
	if (time <= prev.time) {
		target.position.copy(prev.position);
		target.rotation.copy(prev.rotation);
		return;
	}
	if (time >= next.time) {
		target.position.copy(next.position);
		target.rotation.copy(next.rotation);
		return;
	}
	for (let i = 0; i < frames.length - 1; i++) {
		const f0 = frames[i];
		const f1 = frames[i + 1];
		if (time >= f0.time && time <= f1.time) {
			const alpha = (time - f0.time) / (f1.time - f0.time || 1);
			target.position.lerpVectors(f0.position, f1.position, alpha);
			target.rotation.set(
				f0.rotation.x + (f1.rotation.x - f0.rotation.x) * alpha,
				f0.rotation.y + (f1.rotation.y - f0.rotation.y) * alpha,
				f0.rotation.z + (f1.rotation.z - f0.rotation.z) * alpha
			);
			break;
		}
	}
}

function addKeyframe(bonePath = selectedBone): void {
	const bone = getBone(bonePath);
	const time = Date.now();
	keyframes.push({
		time,
		bone: bonePath,
		position: bone.position.clone(),
		rotation: bone.rotation.clone(),
	});
	captureIKTargets(time);
	updateTimeline();
}

function addIKKeyframe(chainName: string): void {
	const chain = ikChains[chainName];
	if (!chain) {
		return;
	}
	const time = Date.now();
	keyframes.push({
		time,
		bone: chainName,
		position: chain.target.position.clone(),
		rotation: chain.target.rotation.clone(),
	});
	for (const bonePath of chain.bones) {
		const bone = getBone(bonePath);
		keyframes.push({
			time,
			bone: bonePath,
			position: bone.position.clone(),
			rotation: bone.rotation.clone(),
		});
	}
	captureIKTargets(time);
	updateTimeline();
}

const boneSelector = document.getElementById("bone_selector") as HTMLSelectElement;
boneSelector?.addEventListener("change", () => {
	selectedBone = boneSelector.value || "playerObject";
	if (transformControls) {
		transformControls.attach(getBone(selectedBone));
	}
});
const toggleEditorBtn = document.getElementById("toggle_editor");
toggleEditorBtn?.addEventListener("click", toggleEditor);
const addKeyframeBtn = document.getElementById("add_keyframe");
addKeyframeBtn?.addEventListener("click", () => {
	if (selectedBone.startsWith("ik.")) {
		addIKKeyframe(selectedBone);
	} else {
		addKeyframe();
	}
});

const modeSelector = document.getElementById("transform_mode") as HTMLSelectElement;
modeSelector?.addEventListener("change", () => {
	if (transformControls) {
		transformControls.setMode(modeSelector.value as any);
	}
});

function buildKeyframeAnimation(): skinview3d.KeyframeAnimation | null {
	if (keyframes.length === 0) {
		return null;
	}
	const start = keyframes[0].time;
	const frames = new Map<number, Record<string, [number, number, number]>>();
	for (const kf of keyframes) {
		const time = kf.time - start;
		const bones = frames.get(time) ?? {};
		bones[kf.bone] = [kf.rotation.x, kf.rotation.y, kf.rotation.z];
		frames.set(time, bones);
	}
	const data: skinview3d.KeyframeData = {
		keyframes: [...frames.entries()]
			.sort((a, b) => a[0] - b[0])
			.map(([time, bones]) => ({
				time: time / 1000,
				bones,
			})),
	};
	return new skinview3d.KeyframeAnimation(data);
}

function downloadJson(): void {
	const anim = buildKeyframeAnimation();
	if (!anim) {
		return;
	}
	const json = JSON.stringify(anim.toJSON(), null, 2);
	const blob = new Blob([json], { type: "application/json" });
	const url = URL.createObjectURL(blob);
	const a = document.createElement("a");
	a.href = url;
	a.download = "animation.json";
	a.click();
	URL.revokeObjectURL(url);
}

async function uploadJson(e: Event): Promise<void> {
	const input = e.target as HTMLInputElement;
	const file = input.files?.[0];
	if (!file) {
		return;
	}
	try {
		const text = await file.text();
		const data = JSON.parse(text);
		loadedAnimation = skinview3d.createKeyframeAnimation(data);
		skinViewer.setAnimation(selectedPlayer, loadedAnimation);
		keyframes.length = 0;
		if (Array.isArray(data.keyframes)) {
			for (const frame of data.keyframes) {
				for (const [bone, rot] of Object.entries(frame.bones ?? {})) {
					keyframes.push({
						time: frame.time * 1000,
						bone,
						position: new Vector3(),
						rotation: new Euler().fromArray(rot as [number, number, number]),
					});
				}
			}
			keyframes.sort((a, b) => a.time - b.time);
			updateTimeline();
		}
		if (uploadStatusEl) {
			uploadStatusEl.textContent = `Loaded: ${file.name}`;
			uploadStatusEl.classList.remove("hidden");
		}
	} catch (err) {
		console.error(err);
		if (uploadStatusEl) {
			uploadStatusEl.textContent = "Failed to load animation.";
			uploadStatusEl.classList.remove("hidden");
		}
	}
	input.value = "";
}

const downloadJsonBtn = document.getElementById("download_json");
downloadJsonBtn?.addEventListener("click", downloadJson);
const uploadJsonInput = document.getElementById("upload_json");
uploadJsonInput?.addEventListener("change", uploadJson);

Object.assign(window as any, {
	KeyframeAnimation: skinview3d.KeyframeAnimation,
	createKeyframeAnimation: skinview3d.createKeyframeAnimation,
});<|MERGE_RESOLUTION|>--- conflicted
+++ resolved
@@ -303,7 +303,6 @@
 	}
 }
 
-<<<<<<< HEAD
 function createPlayerResourceMenu(player: skinview3d.PlayerObject, index: number): HTMLElement {
 	const div = document.createElement("div");
 	div.className = "control-section";
@@ -341,126 +340,19 @@
 		input.classList.add("hidden");
 		input.addEventListener("change", async () => {
 			const file = input.files?.[0];
-=======
-function addModel(): void {
-	const player = skinViewer.addPlayer();
-	extraPlayers.push(player);
-	if (playerSelector) {
-		const opt = document.createElement("option");
-		const idx = extraPlayers.length;
-		opt.value = String(idx);
-		opt.textContent = `Player ${idx + 1}`;
-		playerSelector.appendChild(opt);
-	}
-	const anim = new skinview3d.IdleAnimation();
-	skinViewer.setAnimation(player, anim);
-	const index = extraPlayers.length - 1;
-	const container = document.getElementById("extra_player_controls");
-	if (container) {
-		const div = document.createElement("div");
-		div.className = "control-section";
-
-		const animLabel = document.createElement("label");
-		animLabel.textContent = `Player ${index + 1} animation: `;
-		const select = document.createElement("select");
-		for (const name of Object.keys(animationClasses)) {
-			const option = document.createElement("option");
-			option.value = name;
-			option.textContent = name;
-			select.appendChild(option);
-		}
-		select.value = "idle";
-		select.addEventListener("change", () => {
-			const cls = animationClasses[select.value as keyof typeof animationClasses];
-			const newAnim = new cls();
-			skinViewer.setAnimation(player, newAnim);
-		});
-		animLabel.appendChild(select);
-		div.appendChild(animLabel);
-
-		const uploadBtn = document.createElement("button");
-		uploadBtn.className = "control";
-		uploadBtn.textContent = "Load...";
-		div.appendChild(uploadBtn);
-
-		const menu = document.createElement("ul");
-		menu.classList.add("hidden");
-
-		const skinInput = document.createElement("input");
-		skinInput.type = "file";
-		skinInput.accept = "image/*";
-		skinInput.classList.add("hidden");
-		skinInput.addEventListener("change", () => {
-			const file = skinInput.files?.[0];
+
 			if (file) {
-				void skinViewer.loadSkin(file, {}, player);
+				await load(file);
 			}
 			menu.classList.add("hidden");
 		});
 
-		const capeInput = document.createElement("input");
-		capeInput.type = "file";
-		capeInput.accept = "image/*";
-		capeInput.classList.add("hidden");
-		capeInput.addEventListener("change", () => {
-			const file = capeInput.files?.[0];
-			if (file) {
-				void skinViewer.loadCape(file, {}, player);
-			}
-			menu.classList.add("hidden");
-		});
-
-		const earsInput = document.createElement("input");
-		earsInput.type = "file";
-		earsInput.accept = "image/*";
-		earsInput.classList.add("hidden");
-		earsInput.addEventListener("change", () => {
-			const file = earsInput.files?.[0];
->>>>>>> 0636a9e2
-			if (file) {
-				await load(file);
-			}
-			menu.classList.add("hidden");
-		});
-
-<<<<<<< HEAD
 		const item = document.createElement("li");
 		item.textContent = label;
 		item.addEventListener("click", () => input.click());
 		menu.appendChild(item);
 		div.appendChild(input);
 	}
-=======
-		const animationInput = document.createElement("input");
-		animationInput.type = "file";
-		animationInput.accept = "application/json";
-		animationInput.classList.add("hidden");
-		animationInput.addEventListener("change", async () => {
-			const file = animationInput.files?.[0];
-			if (file) {
-				try {
-					const text = await file.text();
-					const data = JSON.parse(text);
-					const animation = skinview3d.createKeyframeAnimation(data);
-					skinViewer.setAnimation(player, animation);
-				} catch (e) {
-					console.error(e);
-				}
-			}
-			animationInput.value = "";
-			menu.classList.add("hidden");
-		});
-
-		const skinItem = document.createElement("li");
-		skinItem.textContent = "Skin";
-		skinItem.addEventListener("click", () => skinInput.click());
-		menu.appendChild(skinItem);
-
-		const capeItem = document.createElement("li");
-		capeItem.textContent = "Cape";
-		capeItem.addEventListener("click", () => capeInput.click());
-		menu.appendChild(capeItem);
->>>>>>> 0636a9e2
 
 	createMenuItem("Skin", "image/*", file => {
 		void skinViewer.loadSkin(file, {}, player);
@@ -478,23 +370,10 @@
 		skinViewer.setAnimation(player, anim);
 	});
 
-<<<<<<< HEAD
 	div.appendChild(menu);
 	uploadBtn.addEventListener("click", () => {
 		menu.classList.toggle("hidden");
 	});
-=======
-		const animItem = document.createElement("li");
-		animItem.textContent = "Animation";
-		animItem.addEventListener("click", () => animationInput.click());
-		menu.appendChild(animItem);
-
-		div.appendChild(menu);
-		div.appendChild(skinInput);
-		div.appendChild(capeInput);
-		div.appendChild(earsInput);
-		div.appendChild(animationInput);
->>>>>>> 0636a9e2
 
 	return div;
 }
@@ -526,16 +405,8 @@
 		if (selectedPlayer === player) {
 			selectPlayer(null);
 		}
-<<<<<<< HEAD
 		const control = extraPlayerControls.pop();
 		control?.remove();
-=======
-		const selector = document.getElementById("player_selector") as HTMLSelectElement | null;
-		if (selector && selector.options.length > 0) {
-			selector.remove(selector.options.length - 1);
-		}
-    
->>>>>>> 0636a9e2
 	}
 	updateViewportSize();
 	skinViewer.updateLayout();
