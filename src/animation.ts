--- conflicted
+++ resolved
@@ -488,26 +488,10 @@
 
 	protected animate(player: PlayerObject): void {
 		const s = Math.sin(this.progress * 2 * Math.PI);
-<<<<<<< HEAD
 		player.skin.leftArm.rotation.x = s * this.armBend;
 		player.skin.rightArm.rotation.x = -s * this.armBend;
 		player.skin.leftLeg.rotation.x = -s * this.legBend;
 		player.skin.rightLeg.rotation.x = s * this.legBend;
-=======
-		const arm = s * this.armBend;
-		const leg = s * this.legBend;
-
-		// Bend arms around the shoulder and elbow joints for a smoother curve
-		player.skin.leftArm.rotation.x = arm * 0.5;
-		player.skin.leftArmElbow.rotation.x = arm * 0.5;
-		player.skin.rightArm.rotation.x = -arm * 0.5;
-		player.skin.rightArmElbow.rotation.x = -arm * 0.5;
-
-		// Bend legs around the hip and knee joints
-		player.skin.leftLeg.rotation.x = -leg * 0.5;
-		player.skin.leftLegKnee.rotation.x = -leg * 0.5;
-		player.skin.rightLeg.rotation.x = leg * 0.5;
-		player.skin.rightLegKnee.rotation.x = leg * 0.5;
->>>>>>> 1ff301e5
+
 	}
 }