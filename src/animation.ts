import { PlayerObject } from "./model.js";

/**
 * An animation which can be played on a {@link PlayerObject}.
 *
 * This is an abstract class. Subclasses of this class would implement
 * particular animations.
 */
export abstract class PlayerAnimation {
	/**
	 * The speed of the animation.
	 *
	 * @defaultValue `1.0`
	 */
	speed: number = 1.0;

	/**
	 * Whether the animation is paused.
	 *
	 * @defaultValue `false`
	 */
	paused: boolean = false;

	/**
	 * The current progress of the animation.
	 */
	progress: number = 0;

	/**
	 * Plays the animation.
	 *
	 * @param player - the player object
	 * @param delta - progress difference since last call
	 */
	protected abstract animate(player: PlayerObject, delta: number): void;

	private currentId: number = 0;
	private progress0: Map<number, number> = new Map();
	private animationObjects: Map<number, (player: PlayerObject, progress: number, currentId: number) => void> =
		new Map();
	/**
	 * Plays the animation, and update the progress.
	 *
	 * The elapsed time `deltaTime` will be scaled by {@link speed}.
	 * If {@link paused} is `true`, this method will do nothing.
	 *
	 * @param player - the player object
	 * @param deltaTime - time elapsed since last call
	 */
	update(player: PlayerObject, deltaTime: number): void {
		if (this.paused) {
			return;
		}
		const delta = deltaTime * this.speed;
		this.animate(player, delta);
		this.animationObjects.forEach(
			(animation: (player: PlayerObject, progress: number, currentId: number) => void, id: number) => {
				const progress0: number = this.progress0.get(id) as number;
				animation(player, this.progress - progress0, id);
			}
		);
		this.progress += delta;
	}
	/**
	 * Adds a new animation based on the original animation and returns its id.
	 *
	 * @param fn - The animation function to be added, which takes a player object and progress value.When calling addAnimation. progress is 0.
	 * @returns The id of the newly added animation.
	 *
	 * @example
	 * Rotate the player while playing the idle animation.
	 * ```
	 * skinViewer.animation = new skinview3d.IdleAnimation();
	 * skinViewer.animation.addAnimation((player, progress)=>player.rotation.y = progress);
	 * ```
	 */
	addAnimation(fn: (player: PlayerObject, progress: number, currentId: number) => void): number {
		const id = this.currentId++;
		this.progress0.set(id, this.progress);
		this.animationObjects.set(id, fn);
		return id;
	}
	/**
	 * Removes an animation created by the addAnimation method by its id.
	 *
	 * If the id is undefined, this method will do nothing.
	 *
	 * @param id - The id of the animation to remove.
	 *
	 * @example
	 * Rotate the player then stop and reset the rotation after 1s.
	 * ```
	 * var r;
	 * r=skinViewer.animation.addAnimation((pl, pr) => {
	 * 	pl.rotation.x = pr;
	 * });
	 * setTimeout(()=>{
	 * 	skinViewer.animation.addAnimation((pl, pr,id) => {
	 * 		pl.rotation.x=0;
	 * 		skinViewer.animation.removeAnimation(id);
	 * 	})
	 * 	skinViewer.animation.removeAnimation(r);
	 * },1000)
	 * ```
	 */
	removeAnimation(id: number | undefined): void {
		if (id != undefined) {
			this.animationObjects.delete(id);
			this.progress0.delete(id);
		}
	}
}

export interface Keyframe {
	/** progress value for this keyframe */
	time: number;
	/** bone rotations keyed by dotted bone path */
	bones: Record<string, [number, number, number]>;
}

export interface KeyframeData {
	keyframes: Keyframe[];
}

function resolveBone(player: PlayerObject, path: string): any {
	return path.split(".").reduce((obj: any, key: string) => obj?.[key], player as any);
}

export class KeyframeAnimation extends PlayerAnimation {
	private data: KeyframeData;

	constructor(data: KeyframeData) {
		super();
		this.data = data;
	}

	protected animate(player: PlayerObject): void {
		const frames = this.data.keyframes;
		if (frames.length === 0) {
			return;
		}
		const duration = frames[frames.length - 1].time;
		const t = ((this.progress % duration) + duration) % duration;
		let prev = frames[0];
		let next = frames[frames.length - 1];
		for (let i = 0; i < frames.length - 1; i++) {
			if (t >= frames[i].time && t <= frames[i + 1].time) {
				prev = frames[i];
				next = frames[i + 1];
				break;
			}
		}
		const span = next.time - prev.time || 1;
		const alpha = (t - prev.time) / span;
		const bones = new Set([...Object.keys(prev.bones), ...Object.keys(next.bones)]);
		for (const name of bones) {
			const r0 = prev.bones[name] ?? [0, 0, 0];
			const r1 = next.bones[name] ?? r0;
			const rot = [r0[0] + (r1[0] - r0[0]) * alpha, r0[1] + (r1[1] - r0[1]) * alpha, r0[2] + (r1[2] - r0[2]) * alpha];
			const obj = resolveBone(player, name);
			if (obj && obj.rotation) {
				obj.rotation.x = rot[0];
				obj.rotation.y = rot[1];
				obj.rotation.z = rot[2];
			}
		}
	}

	exportClass(name: string): string {
		const json = JSON.stringify(this.data, null, 2);
		return (
			`import { KeyframeAnimation } from "skinview3d";\n\n` +
			`export class ${name} extends KeyframeAnimation {\n` +
			`  constructor() {\n` +
			`    super(${json});\n` +
			`  }\n` +
			`}\n`
		);
	}

	toJSON(): KeyframeData {
		return this.data;
	}
}

export function createKeyframeAnimation(data: KeyframeData): KeyframeAnimation {
	return new KeyframeAnimation(data);
}

/**
 * A class that helps you create an animation from a function.
 *
 * @example
 * To create an animation that rotates the player:
 * ```
 * new FunctionAnimation((player, progress) => player.rotation.y = progress)
 * ```
 */
export class FunctionAnimation extends PlayerAnimation {
	fn: (player: PlayerObject, progress: number, delta: number) => void;

	constructor(fn: (player: PlayerObject, progress: number, delta: number) => void) {
		super();
		this.fn = fn;
	}

	protected animate(player: PlayerObject, delta: number): void {
		this.fn(player, this.progress, delta);
	}
}

export interface TransformState {
	position?: {
		x: number;
		y: number;
		z: number;
	};
	rotation?: {
		x: number;
		y: number;
		z: number;
	};
	scale?: {
		x: number;
		y: number;
		z: number;
	};
}

interface Keyframe {
	time: number;
	transform: TransformState;
}

export class KeyframeAnimation extends PlayerAnimation {
	private keyframes: Map<keyof PlayerObject, Keyframe[]> = new Map();

	addKeyframe(part: keyof PlayerObject, time: number, transform: TransformState): void {
		const frames = this.keyframes.get(part) ?? [];
		frames.push({ time, transform });
		frames.sort((a, b) => a.time - b.time);
		this.keyframes.set(part, frames);
	}

	protected animate(player: PlayerObject, _delta: number): void {
		const current = this.progress;
		this.keyframes.forEach((frames, part) => {
			const obj = (player as any)[part];
			if (!obj || frames.length === 0) {
				return;
			}
			let prev = frames[0];
			let next = frames[frames.length - 1];
			for (const frame of frames) {
				if (frame.time <= current) {
					prev = frame;
				}
				if (frame.time > current) {
					next = frame;
					break;
				}
			}
			const alpha = prev === next ? 0 : (current - prev.time) / (next.time - prev.time);
			const lerp = (a: number, b: number) => a + (b - a) * alpha;
			if (prev.transform.position || next.transform.position) {
				const start = prev.transform.position ?? obj.position;
				const end = next.transform.position ?? start;
				obj.position.x = lerp(start.x, end.x);
				obj.position.y = lerp(start.y, end.y);
				obj.position.z = lerp(start.z, end.z);
			}
			if (prev.transform.rotation || next.transform.rotation) {
				const start = prev.transform.rotation ?? obj.rotation;
				const end = next.transform.rotation ?? start;
				obj.rotation.x = lerp(start.x, end.x);
				obj.rotation.y = lerp(start.y, end.y);
				obj.rotation.z = lerp(start.z, end.z);
			}
			if (prev.transform.scale || next.transform.scale) {
				const start = prev.transform.scale ?? obj.scale;
				const end = next.transform.scale ?? start;
				obj.scale.x = lerp(start.x, end.x);
				obj.scale.y = lerp(start.y, end.y);
				obj.scale.z = lerp(start.z, end.z);
			}
		});
	}
}

export class IdleAnimation extends PlayerAnimation {
	protected animate(player: PlayerObject): void {
		// Multiply by animation's natural speed
		const t = this.progress * 2;

		// Arm swing
		const basicArmRotationZ = Math.PI * 0.02;
		player.skin.leftArm.rotation.z = Math.cos(t) * 0.03 + basicArmRotationZ;
		player.skin.rightArm.rotation.z = Math.cos(t + Math.PI) * 0.03 - basicArmRotationZ;

		// Always add an angle for cape around the x axis
		const basicCapeRotationX = Math.PI * 0.06;
		player.cape.rotation.x = Math.sin(t) * 0.01 + basicCapeRotationX;
	}
}

export class WalkingAnimation extends PlayerAnimation {
	/**
	 * Whether to shake head when walking.
	 *
	 * @defaultValue `true`
	 */
	headBobbing: boolean = true;

	protected animate(player: PlayerObject): void {
		// Multiply by animation's natural speed
		const t = this.progress * 8;

		// Leg swing
		player.skin.leftLeg.rotation.x = Math.sin(t) * 0.5;
		player.skin.rightLeg.rotation.x = Math.sin(t + Math.PI) * 0.5;

		// Arm swing
		player.skin.leftArm.rotation.x = Math.sin(t + Math.PI) * 0.5;
		player.skin.rightArm.rotation.x = Math.sin(t) * 0.5;
		const basicArmRotationZ = Math.PI * 0.02;
		player.skin.leftArm.rotation.z = Math.cos(t) * 0.03 + basicArmRotationZ;
		player.skin.rightArm.rotation.z = Math.cos(t + Math.PI) * 0.03 - basicArmRotationZ;

		if (this.headBobbing) {
			// Head shaking with different frequency & amplitude
			player.skin.head.rotation.y = Math.sin(t / 4) * 0.2;
			player.skin.head.rotation.x = Math.sin(t / 5) * 0.1;
		} else {
			player.skin.head.rotation.y = 0;
			player.skin.head.rotation.x = 0;
		}

		// Always add an angle for cape around the x axis
		const basicCapeRotationX = Math.PI * 0.06;
		player.cape.rotation.x = Math.sin(t / 1.5) * 0.06 + basicCapeRotationX;
	}
}

export class RunningAnimation extends PlayerAnimation {
	protected animate(player: PlayerObject): void {
		// Multiply by animation's natural speed
		const t = this.progress * 15 + Math.PI * 0.5;

		// Leg swing with larger amplitude
		player.skin.leftLeg.rotation.x = Math.cos(t + Math.PI) * 1.3;
		player.skin.rightLeg.rotation.x = Math.cos(t) * 1.3;

		// Arm swing
		player.skin.leftArm.rotation.x = Math.cos(t) * 1.5;
		player.skin.rightArm.rotation.x = Math.cos(t + Math.PI) * 1.5;
		const basicArmRotationZ = Math.PI * 0.1;
		player.skin.leftArm.rotation.z = Math.cos(t) * 0.1 + basicArmRotationZ;
		player.skin.rightArm.rotation.z = Math.cos(t + Math.PI) * 0.1 - basicArmRotationZ;

		// Jumping
		player.position.y = Math.cos(t * 2);
		// Dodging when running
		player.position.x = Math.cos(t) * 0.15;
		// Slightly tilting when running
		player.rotation.z = Math.cos(t + Math.PI) * 0.01;

		// Apply higher swing frequency, lower amplitude,
		// and greater basic rotation around x axis,
		// to cape when running.
		const basicCapeRotationX = Math.PI * 0.3;
		player.cape.rotation.x = Math.sin(t * 2) * 0.1 + basicCapeRotationX;

		// What about head shaking?
		// You shouldn't glance right and left when running dude :P
	}
}

function clamp(num: number, min: number, max: number): number {
	return num <= min ? min : num >= max ? max : num;
}

export class FlyingAnimation extends PlayerAnimation {
	protected animate(player: PlayerObject): void {
		// Body rotation finishes in 0.5s
		// Elytra expansion finishes in 3.3s

		const t = this.progress > 0 ? this.progress * 20 : 0;
		const startProgress = clamp((t * t) / 100, 0, 1);

		player.rotation.x = (startProgress * Math.PI) / 2;
		player.skin.head.rotation.x = startProgress > 0.5 ? Math.PI / 4 - player.rotation.x : 0;

		const basicArmRotationZ = Math.PI * 0.25 * startProgress;
		player.skin.leftArm.rotation.z = basicArmRotationZ;
		player.skin.rightArm.rotation.z = -basicArmRotationZ;

		const elytraRotationX = 0.34906584;
		const elytraRotationZ = Math.PI / 2;
		const interpolation = Math.pow(0.9, t);
		player.elytra.leftWing.rotation.x = elytraRotationX + interpolation * (0.2617994 - elytraRotationX);
		player.elytra.leftWing.rotation.z = elytraRotationZ + interpolation * (0.2617994 - elytraRotationZ);
		player.elytra.updateRightWing();
	}
}

export class WaveAnimation extends PlayerAnimation {
	whichArm: string;

	constructor(whichArm: "left" | "right" = "left") {
		super();
		this.whichArm = whichArm;
	}

	protected animate(player: PlayerObject): void {
		const t = this.progress * 2 * Math.PI * 0.5;

		const targetArm = this.whichArm === "left" ? player.skin.leftArm : player.skin.rightArm;
		targetArm.rotation.x = 180;
		targetArm.rotation.z = Math.sin(t) * 0.5;
	}
}
export class CrouchAnimation extends PlayerAnimation {
	/**
	 * Whether to show the progress of animation.
	 * Because there is no progress in the crouch animation in Minecraft, the default value here is false.
	 * @defaultValue `false`
	 */
	showProgress: boolean = false;
	/**
	 * Whether to run this animation once.
	 *
	 * @defaultValue `false`
	 */
	runOnce: boolean = false;

	private isRunningHitAnimation: boolean = false;
	private hitAnimationSpeed: number = 1;
	/**
	 * Add the hit animation.
	 *
	 * @param speed - The speed of hit animation and the default is follow the speed of CrouchAnimation.But if the speed of CrouchAnimation is 0,this animation will not run.
	 */
	addHitAnimation(speed: number = this.speed): void {
		this.isRunningHitAnimation = true;
		this.hitAnimationSpeed = speed;
	}
	private erp: number = 0; //elytra rotate progress
	private isCrouched: boolean | undefined;
	protected animate(player: PlayerObject): void {
		let pr = this.progress * 8;
		if (pr === 0) {
			this.isCrouched = undefined;
		}
		if (this.runOnce) {
			pr = clamp(pr, -1, 1);
		}
		if (!this.showProgress) {
			pr = Math.floor(pr);
		}
		player.skin.body.rotation.x = 0.4537860552 * Math.abs(Math.sin((pr * Math.PI) / 2));
		player.skin.body.position.z =
			1.3256181 * Math.abs(Math.sin((pr * Math.PI) / 2)) - 3.4500310377 * Math.abs(Math.sin((pr * Math.PI) / 2));
		player.skin.body.position.y = -6 - 2.103677462 * Math.abs(Math.sin((pr * Math.PI) / 2));
		player.cape.position.y = 8 - 1.851236166577372 * Math.abs(Math.sin((pr * Math.PI) / 2));
		player.cape.rotation.x = (10.8 * Math.PI) / 180 + 0.294220265771 * Math.abs(Math.sin((pr * Math.PI) / 2));
		player.cape.position.z =
			-2 + 3.786619432 * Math.abs(Math.sin((pr * Math.PI) / 2)) - 3.4500310377 * Math.abs(Math.sin((pr * Math.PI) / 2));
		player.elytra.position.x = player.cape.position.x;
		player.elytra.position.y = player.cape.position.y;
		player.elytra.position.z = player.cape.position.z;
		player.elytra.rotation.x = player.cape.rotation.x - (10.8 * Math.PI) / 180;
		const pr1 = this.progress / this.speed;
		if (Math.abs(Math.sin((pr * Math.PI) / 2)) === 1) {
			this.erp = !this.isCrouched ? pr1 : this.erp;
			this.isCrouched = true;
			player.elytra.leftWing.rotation.z =
				0.26179944 + 0.4582006 * Math.abs(Math.sin((Math.min(pr1 - this.erp, 1) * Math.PI) / 2));
			player.elytra.updateRightWing();
		} else if (this.isCrouched !== undefined) {
			this.erp = this.isCrouched ? pr1 : this.erp;
			player.elytra.leftWing.rotation.z =
				0.72 - 0.4582006 * Math.abs(Math.sin((Math.min(pr1 - this.erp, 1) * Math.PI) / 2));
			player.elytra.updateRightWing();
			this.isCrouched = false;
		}
		player.skin.head.position.y = -3.618325234674 * Math.abs(Math.sin((pr * Math.PI) / 2));
		player.skin.leftArm.position.z =
			3.618325234674 * Math.abs(Math.sin((pr * Math.PI) / 2)) - 3.4500310377 * Math.abs(Math.sin((pr * Math.PI) / 2));
		player.skin.rightArm.position.z = player.skin.leftArm.position.z;
		player.skin.leftArm.rotation.x = 0.410367746202 * Math.abs(Math.sin((pr * Math.PI) / 2));
		player.skin.rightArm.rotation.x = player.skin.leftArm.rotation.x;
		player.skin.leftArm.rotation.z = 0.1;
		player.skin.rightArm.rotation.z = -player.skin.leftArm.rotation.z;
		player.skin.leftArm.position.y = -2 - 2.53943318 * Math.abs(Math.sin((pr * Math.PI) / 2));
		player.skin.rightArm.position.y = player.skin.leftArm.position.y;
		player.skin.rightLeg.position.z = -3.4500310377 * Math.abs(Math.sin((pr * Math.PI) / 2));
		player.skin.leftLeg.position.z = player.skin.rightLeg.position.z;
		if (this.isRunningHitAnimation) {
			const pr2 = this.progress;
			let t = (this.progress * 18 * this.hitAnimationSpeed) / this.speed;

			if (this.speed == 0) {
				t = 0;
			}

			const isCrouching = Math.abs(Math.sin((pr2 * Math.PI) / 2)) === 1;
			player.skin.rightArm.rotation.x =
				-0.4537860552 + 2 * Math.sin(t + Math.PI) * 0.3 - (isCrouching ? 0.4537860552 : 0);
			const basicArmRotationZ = 0.01 * Math.PI + 0.06;
			player.skin.rightArm.rotation.z = -Math.cos(t) * 0.403 + basicArmRotationZ;
			player.skin.body.rotation.y = -Math.cos(t) * 0.06;
			player.skin.leftArm.rotation.x = Math.sin(t + Math.PI) * 0.077 + (isCrouching ? 0.47 : 0);
			player.skin.leftArm.rotation.z = -Math.cos(t) * 0.015 + 0.13 - (!isCrouching ? 0.05 : 0);
			if (!isCrouching) {
				player.skin.leftArm.position.z = Math.cos(t) * 0.3;
				player.skin.leftArm.position.x = 5 - Math.cos(t) * 0.05;
			}
		}
	}
}
export class HitAnimation extends PlayerAnimation {
	protected animate(player: PlayerObject): void {
		const t = this.progress * 18;
		player.skin.rightArm.rotation.x = -0.4537860552 * 2 + 2 * Math.sin(t + Math.PI) * 0.3;
		const basicArmRotationZ = 0.01 * Math.PI + 0.06;
		player.skin.rightArm.rotation.z = -Math.cos(t) * 0.403 + basicArmRotationZ;
		player.skin.body.rotation.y = -Math.cos(t) * 0.06;
		player.skin.leftArm.rotation.x = Math.sin(t + Math.PI) * 0.077;
		player.skin.leftArm.rotation.z = -Math.cos(t) * 0.015 + 0.13 - 0.05;
		player.skin.leftArm.position.z = Math.cos(t) * 0.3;
		player.skin.leftArm.position.x = 5 - Math.cos(t) * 0.05;
	}
}

export interface BendAnimationOptions {
/**
 * Amount of arm bending in radians.
 *
 * @defaultValue `Math.PI / 2`
 */
armBend?: number;
/**
 * Amount of leg bending in radians.
 *
 * @defaultValue `Math.PI / 2`
 */
legBend?: number;
/**
 * Speed of the animation.
 *
 * @defaultValue `1.0`
 */
speed?: number;
}

export class BendAnimation extends PlayerAnimation {
	armBend: number;
	legBend: number;

	constructor({ armBend = Math.PI / 2, legBend = Math.PI / 2, speed = 1 }: BendAnimationOptions = {}) {
		super();
		this.armBend = armBend;
		this.legBend = legBend;
		this.speed = speed;
	}

	protected animate(player: PlayerObject): void {
		const s = Math.sin(this.progress * 2 * Math.PI);
<<<<<<< HEAD
		const arm = s * this.armBend;
		const leg = s * this.legBend;

		// Bend arms around the shoulder and elbow joints for a smoother curve
		player.skin.leftArm.rotation.x = arm * 0.5;
		player.skin.leftArmElbow.rotation.x = arm * 0.5;
		player.skin.rightArm.rotation.x = -arm * 0.5;
		player.skin.rightArmElbow.rotation.x = -arm * 0.5;

		// Bend legs around the hip and knee joints
		player.skin.leftLeg.rotation.x = -leg * 0.5;
		player.skin.leftLegKnee.rotation.x = -leg * 0.5;
		player.skin.rightLeg.rotation.x = leg * 0.5;
		player.skin.rightLegKnee.rotation.x = leg * 0.5;
=======
		player.skin.leftArm.rotation.x = s * this.armBend;
		player.skin.rightArm.rotation.x = -s * this.armBend;
		player.skin.leftLeg.rotation.x = -s * this.legBend;
		player.skin.rightLeg.rotation.x = s * this.legBend;

>>>>>>> b3d42cd5
	}
}<|MERGE_RESOLUTION|>--- conflicted
+++ resolved
@@ -566,7 +566,6 @@
 
 	protected animate(player: PlayerObject): void {
 		const s = Math.sin(this.progress * 2 * Math.PI);
-<<<<<<< HEAD
 		const arm = s * this.armBend;
 		const leg = s * this.legBend;
 
@@ -581,12 +580,6 @@
 		player.skin.leftLegKnee.rotation.x = -leg * 0.5;
 		player.skin.rightLeg.rotation.x = leg * 0.5;
 		player.skin.rightLegKnee.rotation.x = leg * 0.5;
-=======
-		player.skin.leftArm.rotation.x = s * this.armBend;
-		player.skin.rightArm.rotation.x = -s * this.armBend;
-		player.skin.leftLeg.rotation.x = -s * this.legBend;
-		player.skin.rightLeg.rotation.x = s * this.legBend;
-
->>>>>>> b3d42cd5
+
 	}
 }