import type { ModelType } from "skinview-utils";
import {
	BoxGeometry,
	BufferAttribute,
	DoubleSide,
	FrontSide,
	Group,
	Mesh,
	MeshStandardMaterial,
	Object3D,
	Texture,
	Vector2,
} from "three";

function setUVs(
	box: BoxGeometry,
	u: number,
	v: number,
	width: number,
	height: number,
	depth: number,
	textureWidth: number,
	textureHeight: number
): void {
	const toFaceVertices = (x1: number, y1: number, x2: number, y2: number) => [
		new Vector2(x1 / textureWidth, 1.0 - y2 / textureHeight),
		new Vector2(x2 / textureWidth, 1.0 - y2 / textureHeight),
		new Vector2(x2 / textureWidth, 1.0 - y1 / textureHeight),
		new Vector2(x1 / textureWidth, 1.0 - y1 / textureHeight),
	];

	const top = toFaceVertices(u + depth, v, u + width + depth, v + depth);
	const bottom = toFaceVertices(u + width + depth, v, u + width * 2 + depth, v + depth);
	const left = toFaceVertices(u, v + depth, u + depth, v + depth + height);
	const front = toFaceVertices(u + depth, v + depth, u + width + depth, v + depth + height);
	const right = toFaceVertices(u + width + depth, v + depth, u + width + depth * 2, v + height + depth);
	const back = toFaceVertices(u + width + depth * 2, v + depth, u + width * 2 + depth * 2, v + height + depth);

	const uvAttr = box.attributes.uv as BufferAttribute;
	const uvRight = [right[3], right[2], right[0], right[1]];
	const uvLeft = [left[3], left[2], left[0], left[1]];
	const uvTop = [top[3], top[2], top[0], top[1]];
	const uvBottom = [bottom[0], bottom[1], bottom[3], bottom[2]];
	const uvFront = [front[3], front[2], front[0], front[1]];
	const uvBack = [back[3], back[2], back[0], back[1]];

	// Create a new array to hold the modified UV data
	const newUVData = [];

	// Iterate over the arrays and copy the data to uvData
	for (const uvArray of [uvRight, uvLeft, uvTop, uvBottom, uvFront, uvBack]) {
		for (const uv of uvArray) {
			newUVData.push(uv.x, uv.y);
		}
	}

	uvAttr.set(new Float32Array(newUVData));
	uvAttr.needsUpdate = true;
}

function setSkinUVs(box: BoxGeometry, u: number, v: number, width: number, height: number, depth: number): void {
	setUVs(box, u, v, width, height, depth, 64, 64);
}

function setCapeUVs(box: BoxGeometry, u: number, v: number, width: number, height: number, depth: number): void {
	setUVs(box, u, v, width, height, depth, 64, 32);
}

/**
 * Notice that innerLayer and outerLayer may NOT be the direct children of the Group.
 */
export class BodyPart extends Group {
	constructor(
		readonly innerLayer: Object3D,
		readonly outerLayer: Object3D
	) {
		super();
		innerLayer.name = "inner";
		outerLayer.name = "outer";
	}
}

/**
 * Represents a Minecraft player skin with individually accessible body parts
<<<<<<< HEAD
 * and joints. Elbows and knees are exposed for animation or inverse
 * kinematics through the following pivots:
 * - `rightArmElbow`, `leftArmElbow`, `rightLegKnee`, `leftLegKnee`
 * - `rightArmWrist`, `leftArmWrist`
=======
 * and joints. Elbows, knees and their lower limbs are exposed for animation
 * or inverse kinematics through the following pivots:
 * - `rightElbowPivot`, `leftElbowPivot`, `rightLegKnee`, `leftLegKnee`
 * - `rightLowerArm`, `leftLowerArm`, `rightLegAnkle`, `leftLegAnkle`
>>>>>>> 74debc0c
 */
export class SkinObject extends Group {
	// body parts
	readonly head: BodyPart;
	readonly body: BodyPart;
	readonly rightArm: BodyPart;
	readonly leftArm: BodyPart;
	readonly rightLeg: BodyPart;
	readonly leftLeg: BodyPart;
<<<<<<< HEAD
	readonly rightLowerLeg: BodyPart;
	readonly leftLowerLeg: BodyPart;
	readonly rightHand: BodyPart;
	readonly leftHand: BodyPart;
	readonly rightArmElbow: Group;
	readonly leftArmElbow: Group;
	readonly rightArmWrist: Group;
	readonly leftArmWrist: Group;
=======
	readonly rightFoot: BodyPart;
	readonly leftFoot: BodyPart;
	readonly rightElbowPivot: Group;
	readonly leftElbowPivot: Group;
	readonly rightLowerArm: Group;
	readonly leftLowerArm: Group;
>>>>>>> 74debc0c
	readonly rightLegKnee: Group;
	readonly leftLegKnee: Group;

	private modelListeners: Array<() => void> = []; // called when model(slim property) is changed
	private slim = false;

	private _map: Texture | null = null;
	private layer1Material: MeshStandardMaterial;
	private layer1MaterialBiased: MeshStandardMaterial;
	private layer2Material: MeshStandardMaterial;
	private layer2MaterialBiased: MeshStandardMaterial;

	constructor() {
		super();

		this.layer1Material = new MeshStandardMaterial({
			side: FrontSide,
		});
		this.layer2Material = new MeshStandardMaterial({
			side: DoubleSide,
			transparent: true,
			alphaTest: 1e-5,
		});

		this.layer1MaterialBiased = this.layer1Material.clone();
		this.layer1MaterialBiased.polygonOffset = true;
		this.layer1MaterialBiased.polygonOffsetFactor = 1.0;
		this.layer1MaterialBiased.polygonOffsetUnits = 1.0;

		this.layer2MaterialBiased = this.layer2Material.clone();
		this.layer2MaterialBiased.polygonOffset = true;
		this.layer2MaterialBiased.polygonOffsetFactor = 1.0;
		this.layer2MaterialBiased.polygonOffsetUnits = 1.0;

		// Head
		const headBox = new BoxGeometry(8, 8, 8);
		setSkinUVs(headBox, 0, 0, 8, 8, 8);
		const headMesh = new Mesh(headBox, this.layer1Material);

		const head2Box = new BoxGeometry(9, 9, 9);
		setSkinUVs(head2Box, 32, 0, 8, 8, 8);
		const head2Mesh = new Mesh(head2Box, this.layer2Material);

		this.head = new BodyPart(headMesh, head2Mesh);
		this.head.name = "head";
		this.head.add(headMesh, head2Mesh);
		headMesh.position.y = 4;
		head2Mesh.position.y = 4;
		this.add(this.head);

		// Body
		const bodyBox = new BoxGeometry(8, 12, 4);
		setSkinUVs(bodyBox, 16, 16, 8, 12, 4);
		const bodyMesh = new Mesh(bodyBox, this.layer1Material);

		const body2Box = new BoxGeometry(8.5, 12.5, 4.5);
		setSkinUVs(body2Box, 16, 32, 8, 12, 4);
		const body2Mesh = new Mesh(body2Box, this.layer2Material);

		this.body = new BodyPart(bodyMesh, body2Mesh);
		this.body.name = "body";
		this.body.add(bodyMesh, body2Mesh);
		this.body.position.y = -6;
		this.add(this.body);

		// Right Arm
		const rightUpperArmBox = new BoxGeometry();
		const rightUpperArmMesh = new Mesh(rightUpperArmBox, this.layer1MaterialBiased);
		rightUpperArmMesh.position.y = -4;
		const rightLowerArmBox = new BoxGeometry();
		const rightLowerArmMesh = new Mesh(rightLowerArmBox, this.layer1MaterialBiased);
		rightLowerArmMesh.position.y = -4;
		this.modelListeners.push(() => {
			rightUpperArmMesh.scale.x = this.slim ? 3 : 4;
			rightUpperArmMesh.scale.y = 4;
			rightUpperArmMesh.scale.z = 4;
			setSkinUVs(rightUpperArmBox, 40, 16, this.slim ? 3 : 4, 4, 4);
			rightLowerArmMesh.scale.x = this.slim ? 3 : 4;
			rightLowerArmMesh.scale.y = 4;
			rightLowerArmMesh.scale.z = 4;
			setSkinUVs(rightLowerArmBox, 40, 20, this.slim ? 3 : 4, 4, 4);
		});

		const rightUpperArm2Box = new BoxGeometry();
		const rightUpperArm2Mesh = new Mesh(rightUpperArm2Box, this.layer2MaterialBiased);
		rightUpperArm2Mesh.position.y = -4;
		const rightLowerArm2Box = new BoxGeometry();
		const rightLowerArm2Mesh = new Mesh(rightLowerArm2Box, this.layer2MaterialBiased);
		rightLowerArm2Mesh.position.y = -4;
		this.modelListeners.push(() => {
			const rightArm2Scale = this.slim ? 3.5 : 4.5;
			rightUpperArm2Mesh.scale.x = rightArm2Scale;
			rightUpperArm2Mesh.scale.y = 4.5;
			rightUpperArm2Mesh.scale.z = 4.5;
			setSkinUVs(rightUpperArm2Box, 40, 32, this.slim ? 3 : 4, 4, 4);
			rightLowerArm2Mesh.scale.x = rightArm2Scale;
			rightLowerArm2Mesh.scale.y = 4.5;
			rightLowerArm2Mesh.scale.z = 4.5;
			setSkinUVs(rightLowerArm2Box, 40, 36, this.slim ? 3 : 4, 4, 4);
		});

		const rightShoulderPivot = new Group();
		rightShoulderPivot.add(rightUpperArmMesh, rightUpperArm2Mesh);
		this.modelListeners.push(() => {
			rightShoulderPivot.position.x = this.slim ? -0.5 : -1;
		});
		rightShoulderPivot.position.y = 0;

		const rightElbowPivot = new Group();
		rightElbowPivot.position.y = 0;
		const rightLowerArm = new Group();
		rightLowerArm.position.y = -4;
		rightLowerArm.add(rightLowerArmMesh, rightLowerArm2Mesh);
		rightElbowPivot.add(rightLowerArm);
		rightShoulderPivot.add(rightElbowPivot);

		this.rightElbowPivot = rightElbowPivot;
		this.rightLowerArm = rightLowerArm;

		this.rightArm = new BodyPart(rightUpperArmMesh, rightUpperArm2Mesh);
		this.rightArm.name = "rightArm";
		this.rightArm.add(rightShoulderPivot);
		this.rightArm.position.x = -5;
		this.rightArm.position.y = -2;
		this.add(this.rightArm);

		// Left Arm
		const leftUpperArmBox = new BoxGeometry();
		const leftUpperArmMesh = new Mesh(leftUpperArmBox, this.layer1MaterialBiased);
		leftUpperArmMesh.position.y = -4;
		const leftLowerArmBox = new BoxGeometry();
		const leftLowerArmMesh = new Mesh(leftLowerArmBox, this.layer1MaterialBiased);
		leftLowerArmMesh.position.y = -4;
		this.modelListeners.push(() => {
			leftUpperArmMesh.scale.x = this.slim ? 3 : 4;
			leftUpperArmMesh.scale.y = 4;
			leftUpperArmMesh.scale.z = 4;
			setSkinUVs(leftUpperArmBox, 32, 48, this.slim ? 3 : 4, 4, 4);
			leftLowerArmMesh.scale.x = this.slim ? 3 : 4;
			leftLowerArmMesh.scale.y = 4;
			leftLowerArmMesh.scale.z = 4;
			setSkinUVs(leftLowerArmBox, 32, 52, this.slim ? 3 : 4, 4, 4);
		});

		const leftUpperArm2Box = new BoxGeometry();
		const leftUpperArm2Mesh = new Mesh(leftUpperArm2Box, this.layer2MaterialBiased);
		leftUpperArm2Mesh.position.y = -4;
		const leftLowerArm2Box = new BoxGeometry();
		const leftLowerArm2Mesh = new Mesh(leftLowerArm2Box, this.layer2MaterialBiased);
		leftLowerArm2Mesh.position.y = -4;
		this.modelListeners.push(() => {
			const leftArm2Scale = this.slim ? 3.5 : 4.5;
			leftUpperArm2Mesh.scale.x = leftArm2Scale;
			leftUpperArm2Mesh.scale.y = 4.5;
			leftUpperArm2Mesh.scale.z = 4.5;
			setSkinUVs(leftUpperArm2Box, 48, 48, this.slim ? 3 : 4, 4, 4);
			leftLowerArm2Mesh.scale.x = leftArm2Scale;
			leftLowerArm2Mesh.scale.y = 4.5;
			leftLowerArm2Mesh.scale.z = 4.5;
			setSkinUVs(leftLowerArm2Box, 48, 52, this.slim ? 3 : 4, 4, 4);
		});

		const leftShoulderPivot = new Group();
		leftShoulderPivot.add(leftUpperArmMesh, leftUpperArm2Mesh);
		this.modelListeners.push(() => {
			leftShoulderPivot.position.x = this.slim ? 0.5 : 1;
		});
		leftShoulderPivot.position.y = 0;

		const leftElbowPivot = new Group();
		leftElbowPivot.position.y = 0;
		const leftLowerArm = new Group();
		leftLowerArm.position.y = -4;
		leftLowerArm.add(leftLowerArmMesh, leftLowerArm2Mesh);
		leftElbowPivot.add(leftLowerArm);
		leftShoulderPivot.add(leftElbowPivot);

		this.leftElbowPivot = leftElbowPivot;
		this.leftLowerArm = leftLowerArm;

		this.leftArm = new BodyPart(leftUpperArmMesh, leftUpperArm2Mesh);
		this.leftArm.name = "leftArm";
		this.leftArm.add(leftShoulderPivot);
		this.leftArm.position.x = 5;
		this.leftArm.position.y = -2;
		this.add(this.leftArm);

		// Right Leg
		const rightUpperLegBox = new BoxGeometry(4, 4, 4);
		setSkinUVs(rightUpperLegBox, 0, 16, 4, 4, 4);
		const rightUpperLegMesh = new Mesh(rightUpperLegBox, this.layer1MaterialBiased);
		rightUpperLegMesh.position.y = -4;

		const rightLowerLegBox = new BoxGeometry(4, 4, 4);
		setSkinUVs(rightLowerLegBox, 0, 24, 4, 4, 4);
		const rightLowerLegMesh = new Mesh(rightLowerLegBox, this.layer1MaterialBiased);
		rightLowerLegMesh.position.y = -4;

		const rightUpperLeg2Box = new BoxGeometry(4.5, 4.5, 4.5);
		setSkinUVs(rightUpperLeg2Box, 0, 32, 4, 4, 4);
		const rightUpperLeg2Mesh = new Mesh(rightUpperLeg2Box, this.layer2MaterialBiased);
		rightUpperLeg2Mesh.position.y = -4;

		const rightLowerLeg2Box = new BoxGeometry(4.5, 4.5, 4.5);
		setSkinUVs(rightLowerLeg2Box, 0, 40, 4, 4, 4);
		const rightLowerLeg2Mesh = new Mesh(rightLowerLeg2Box, this.layer2MaterialBiased);
		rightLowerLeg2Mesh.position.y = -4;

		const rightHipPivot = new Group();
		rightHipPivot.position.y = 0;
		rightHipPivot.add(rightUpperLegMesh, rightUpperLeg2Mesh);

		const rightKneePivot = new Group();
		rightKneePivot.position.y = 0;
		const rightLowerLeg = new BodyPart(rightLowerLegMesh, rightLowerLeg2Mesh);
		rightLowerLeg.name = "rightLowerLeg";
		rightLowerLeg.position.y = -4;
		rightKneePivot.add(rightLowerLeg);
		rightHipPivot.add(rightKneePivot);

		this.rightLowerLeg = rightLowerLeg;
		this.rightLegKnee = rightKneePivot;

		this.rightLeg = new BodyPart(rightUpperLegMesh, rightUpperLeg2Mesh);
		this.rightLeg.name = "rightLeg";
		this.rightLeg.add(rightHipPivot);
		this.rightLeg.position.x = -1.9;
		this.rightLeg.position.y = -12;
		this.rightLeg.position.z = -0.1;
		this.add(this.rightLeg);

		// Left Leg
		const leftUpperLegBox = new BoxGeometry(4, 4, 4);
		setSkinUVs(leftUpperLegBox, 16, 48, 4, 4, 4);
		const leftUpperLegMesh = new Mesh(leftUpperLegBox, this.layer1MaterialBiased);
		leftUpperLegMesh.position.y = -4;

		const leftLowerLegBox = new BoxGeometry(4, 4, 4);
		setSkinUVs(leftLowerLegBox, 16, 56, 4, 4, 4);
		const leftLowerLegMesh = new Mesh(leftLowerLegBox, this.layer1MaterialBiased);
		leftLowerLegMesh.position.y = -4;

		const leftUpperLeg2Box = new BoxGeometry(4.5, 4.5, 4.5);
		setSkinUVs(leftUpperLeg2Box, 0, 48, 4, 4, 4);
		const leftUpperLeg2Mesh = new Mesh(leftUpperLeg2Box, this.layer2MaterialBiased);
		leftUpperLeg2Mesh.position.y = -4;

		const leftLowerLeg2Box = new BoxGeometry(4.5, 4.5, 4.5);
		setSkinUVs(leftLowerLeg2Box, 0, 56, 4, 4, 4);
		const leftLowerLeg2Mesh = new Mesh(leftLowerLeg2Box, this.layer2MaterialBiased);
		leftLowerLeg2Mesh.position.y = -4;

		const leftHipPivot = new Group();
		leftHipPivot.position.y = 0;
		leftHipPivot.add(leftUpperLegMesh, leftUpperLeg2Mesh);

		const leftKneePivot = new Group();
		leftKneePivot.position.y = 0;
		const leftLowerLeg = new BodyPart(leftLowerLegMesh, leftLowerLeg2Mesh);
		leftLowerLeg.name = "leftLowerLeg";
		leftLowerLeg.position.y = -4;
		leftKneePivot.add(leftLowerLeg);
		leftHipPivot.add(leftKneePivot);

		this.leftLowerLeg = leftLowerLeg;
		this.leftLegKnee = leftKneePivot;

		this.leftLeg = new BodyPart(leftUpperLegMesh, leftUpperLeg2Mesh);
		this.leftLeg.name = "leftLeg";
		this.leftLeg.add(leftHipPivot);
		this.leftLeg.position.x = 1.9;
		this.leftLeg.position.y = -12;
		this.leftLeg.position.z = -0.1;
		this.add(this.leftLeg);

		this.modelType = "default";
	}

	get map(): Texture | null {
		return this._map;
	}

	set map(newMap: Texture | null) {
		this._map = newMap;

		this.layer1Material.map = newMap;
		this.layer1Material.needsUpdate = true;

		this.layer1MaterialBiased.map = newMap;
		this.layer1MaterialBiased.needsUpdate = true;

		this.layer2Material.map = newMap;
		this.layer2Material.needsUpdate = true;

		this.layer2MaterialBiased.map = newMap;
		this.layer2MaterialBiased.needsUpdate = true;
	}

	get modelType(): ModelType {
		return this.slim ? "slim" : "default";
	}

	set modelType(value: ModelType) {
		this.slim = value === "slim";
		this.modelListeners.forEach(listener => listener());
	}

	private getBodyParts(): Array<BodyPart> {
		const parts: Array<BodyPart> = [];
		this.traverse(obj => {
			if (obj !== this && obj instanceof BodyPart) {
				parts.push(obj);
			}
		});
		return parts;
	}

	setInnerLayerVisible(value: boolean): void {
		this.getBodyParts().forEach(part => (part.innerLayer.visible = value));
	}

	setOuterLayerVisible(value: boolean): void {
		this.getBodyParts().forEach(part => (part.outerLayer.visible = value));
	}

	resetJoints(): void {
		this.head.rotation.set(0, 0, 0);
		this.leftArm.rotation.set(0, 0, 0);
		this.rightArm.rotation.set(0, 0, 0);
		this.leftLeg.rotation.set(0, 0, 0);
		this.rightLeg.rotation.set(0, 0, 0);
<<<<<<< HEAD
		this.rightLowerLeg.rotation.set(0, 0, 0);
		this.leftLowerLeg.rotation.set(0, 0, 0);
		this.rightHand.rotation.set(0, 0, 0);
		this.leftHand.rotation.set(0, 0, 0);
		this.rightArmElbow.rotation.set(0, 0, 0);
		this.leftArmElbow.rotation.set(0, 0, 0);
		this.rightArmWrist.rotation.set(0, 0, 0);
		this.leftArmWrist.rotation.set(0, 0, 0);
		this.rightLegKnee.rotation.set(0, 0, 0);
		this.leftLegKnee.rotation.set(0, 0, 0);
		this.rightArmElbow.position.set(0, -4, 0);
		this.rightArmWrist.position.set(0, -4, 0);
		this.leftArmElbow.position.set(0, -4, 0);
		this.leftArmWrist.position.set(0, -4, 0);
=======
		this.rightFoot.rotation.set(0, 0, 0);
		this.leftFoot.rotation.set(0, 0, 0);
		this.rightElbowPivot.rotation.set(0, 0, 0);
		this.leftElbowPivot.rotation.set(0, 0, 0);
		this.rightLowerArm.rotation.set(0, 0, 0);
		this.leftLowerArm.rotation.set(0, 0, 0);
		this.rightLegKnee.rotation.set(0, 0, 0);
		this.leftLegKnee.rotation.set(0, 0, 0);
		this.rightLegAnkle.rotation.set(0, 0, 0);
		this.leftLegAnkle.rotation.set(0, 0, 0);
		this.rightElbowPivot.position.set(0, 0, 0);
		this.rightLowerArm.position.set(0, -4, 0);
		this.leftElbowPivot.position.set(0, 0, 0);
		this.leftLowerArm.position.set(0, -4, 0);
>>>>>>> 74debc0c
		this.rightLegKnee.position.set(0, 0, 0);
		this.leftLegKnee.position.set(0, 0, 0);
<<<<<<< HEAD
		this.rightLowerLeg.position.set(0, -4, 0);
		this.leftLowerLeg.position.set(0, -4, 0);
		this.rightHand.position.set(0, 0, 0);
		this.leftHand.position.set(0, 0, 0);
=======
		this.leftLegAnkle.position.set(0, -6, 0);
		this.rightFoot.position.set(0, 0, 0);
		this.leftFoot.position.set(0, 0, 0);
>>>>>>> 74debc0c
		this.body.rotation.set(0, 0, 0);
		this.head.position.y = 0;
		this.body.position.set(0, -6, 0);
		this.rightArm.position.set(-5, -2, 0);
		this.leftArm.position.set(5, -2, 0);
		this.rightLeg.position.set(-1.9, -12, -0.1);
		this.leftLeg.position.set(1.9, -12, -0.1);
	}
}

export class CapeObject extends Group {
	readonly cape: Mesh;

	private material: MeshStandardMaterial;

	constructor() {
		super();

		this.material = new MeshStandardMaterial({
			side: DoubleSide,
			transparent: true,
			alphaTest: 1e-5,
		});

		// +z (front) - inside of cape
		// -z (back) - outside of cape
		const capeBox = new BoxGeometry(10, 16, 1);
		setCapeUVs(capeBox, 0, 0, 10, 16, 1);
		this.cape = new Mesh(capeBox, this.material);
		this.cape.position.y = -8;
		this.cape.position.z = 0.5;
		this.add(this.cape);
	}

	get map(): Texture | null {
		return this.material.map;
	}

	set map(newMap: Texture | null) {
		this.material.map = newMap;
		this.material.needsUpdate = true;
	}
}

export class ElytraObject extends Group {
	readonly leftWing: Group;
	readonly rightWing: Group;

	private material: MeshStandardMaterial;

	constructor() {
		super();

		this.material = new MeshStandardMaterial({
			side: DoubleSide,
			transparent: true,
			alphaTest: 1e-5,
		});

		const leftWingBox = new BoxGeometry(12, 22, 4);
		setCapeUVs(leftWingBox, 22, 0, 10, 20, 2);
		const leftWingMesh = new Mesh(leftWingBox, this.material);
		leftWingMesh.position.x = -5;
		leftWingMesh.position.y = -10;
		leftWingMesh.position.z = -1;
		this.leftWing = new Group();
		this.leftWing.add(leftWingMesh);
		this.add(this.leftWing);

		const rightWingBox = new BoxGeometry(12, 22, 4);
		setCapeUVs(rightWingBox, 22, 0, 10, 20, 2);
		const rightWingMesh = new Mesh(rightWingBox, this.material);
		rightWingMesh.scale.x = -1;
		rightWingMesh.position.x = 5;
		rightWingMesh.position.y = -10;
		rightWingMesh.position.z = -1;
		this.rightWing = new Group();
		this.rightWing.add(rightWingMesh);
		this.add(this.rightWing);

		this.leftWing.position.x = 5;
		this.leftWing.rotation.x = 0.2617994;
		this.resetJoints();
	}

	resetJoints(): void {
		this.leftWing.rotation.y = 0.01; // to avoid z-fighting
		this.leftWing.rotation.z = 0.2617994;
		this.updateRightWing();
	}

	/**
	 * Mirrors the position & rotation of left wing,
	 * and apply them to the right wing.
	 */
	updateRightWing(): void {
		this.rightWing.position.x = -this.leftWing.position.x;
		this.rightWing.position.y = this.leftWing.position.y;
		this.rightWing.rotation.x = this.leftWing.rotation.x;
		this.rightWing.rotation.y = -this.leftWing.rotation.y;
		this.rightWing.rotation.z = -this.leftWing.rotation.z;
	}

	get map(): Texture | null {
		return this.material.map;
	}

	set map(newMap: Texture | null) {
		this.material.map = newMap;
		this.material.needsUpdate = true;
	}
}

export class EarsObject extends Group {
	readonly rightEar: Mesh;
	readonly leftEar: Mesh;

	private material: MeshStandardMaterial;

	constructor() {
		super();

		this.material = new MeshStandardMaterial({
			side: FrontSide,
		});
		const earBox = new BoxGeometry(8, 8, 4 / 3);
		setUVs(earBox, 0, 0, 6, 6, 1, 14, 7);

		this.rightEar = new Mesh(earBox, this.material);
		this.rightEar.name = "rightEar";
		this.rightEar.position.x = -6;
		this.add(this.rightEar);

		this.leftEar = new Mesh(earBox, this.material);
		this.leftEar.name = "leftEar";
		this.leftEar.position.x = 6;
		this.add(this.leftEar);
	}

	get map(): Texture | null {
		return this.material.map;
	}

	set map(newMap: Texture | null) {
		this.material.map = newMap;
		this.material.needsUpdate = true;
	}
}

export type BackEquipment = "cape" | "elytra";

const CapeDefaultAngle = (10.8 * Math.PI) / 180;

export class PlayerObject extends Group {
	readonly skin: SkinObject;
	readonly cape: CapeObject;
	readonly elytra: ElytraObject;
	readonly ears: EarsObject;

	constructor() {
		super();

		this.skin = new SkinObject();
		this.skin.name = "skin";
		this.skin.position.y = 8;
		this.add(this.skin);

		this.cape = new CapeObject();
		this.cape.name = "cape";
		this.cape.position.y = 8;
		this.cape.position.z = -2;
		this.cape.rotation.x = CapeDefaultAngle;
		this.cape.rotation.y = Math.PI;
		this.add(this.cape);

		this.elytra = new ElytraObject();
		this.elytra.name = "elytra";
		this.elytra.position.y = 8;
		this.elytra.position.z = -2;
		this.elytra.visible = false;
		this.add(this.elytra);

		this.ears = new EarsObject();
		this.ears.name = "ears";
		this.ears.position.y = 10;
		this.ears.position.z = 2 / 3;
		this.ears.visible = false;
		this.skin.head.add(this.ears);
	}

	get backEquipment(): BackEquipment | null {
		if (this.cape.visible) {
			return "cape";
		} else if (this.elytra.visible) {
			return "elytra";
		} else {
			return null;
		}
	}

	set backEquipment(value: BackEquipment | null) {
		this.cape.visible = value === "cape";
		this.elytra.visible = value === "elytra";
	}

	resetJoints(): void {
		this.skin.resetJoints();
		this.cape.rotation.x = CapeDefaultAngle;
		this.cape.position.y = 8;
		this.cape.position.z = -2;
		this.elytra.position.y = 8;
		this.elytra.position.z = -2;
		this.elytra.rotation.x = 0;
		this.elytra.resetJoints();
	}
}<|MERGE_RESOLUTION|>--- conflicted
+++ resolved
@@ -82,17 +82,11 @@
 
 /**
  * Represents a Minecraft player skin with individually accessible body parts
-<<<<<<< HEAD
  * and joints. Elbows and knees are exposed for animation or inverse
  * kinematics through the following pivots:
  * - `rightArmElbow`, `leftArmElbow`, `rightLegKnee`, `leftLegKnee`
  * - `rightArmWrist`, `leftArmWrist`
-=======
- * and joints. Elbows, knees and their lower limbs are exposed for animation
- * or inverse kinematics through the following pivots:
- * - `rightElbowPivot`, `leftElbowPivot`, `rightLegKnee`, `leftLegKnee`
- * - `rightLowerArm`, `leftLowerArm`, `rightLegAnkle`, `leftLegAnkle`
->>>>>>> 74debc0c
+
  */
 export class SkinObject extends Group {
 	// body parts
@@ -102,7 +96,6 @@
 	readonly leftArm: BodyPart;
 	readonly rightLeg: BodyPart;
 	readonly leftLeg: BodyPart;
-<<<<<<< HEAD
 	readonly rightLowerLeg: BodyPart;
 	readonly leftLowerLeg: BodyPart;
 	readonly rightHand: BodyPart;
@@ -111,14 +104,6 @@
 	readonly leftArmElbow: Group;
 	readonly rightArmWrist: Group;
 	readonly leftArmWrist: Group;
-=======
-	readonly rightFoot: BodyPart;
-	readonly leftFoot: BodyPart;
-	readonly rightElbowPivot: Group;
-	readonly leftElbowPivot: Group;
-	readonly rightLowerArm: Group;
-	readonly leftLowerArm: Group;
->>>>>>> 74debc0c
 	readonly rightLegKnee: Group;
 	readonly leftLegKnee: Group;
 
@@ -450,7 +435,6 @@
 		this.rightArm.rotation.set(0, 0, 0);
 		this.leftLeg.rotation.set(0, 0, 0);
 		this.rightLeg.rotation.set(0, 0, 0);
-<<<<<<< HEAD
 		this.rightLowerLeg.rotation.set(0, 0, 0);
 		this.leftLowerLeg.rotation.set(0, 0, 0);
 		this.rightHand.rotation.set(0, 0, 0);
@@ -465,34 +449,12 @@
 		this.rightArmWrist.position.set(0, -4, 0);
 		this.leftArmElbow.position.set(0, -4, 0);
 		this.leftArmWrist.position.set(0, -4, 0);
-=======
-		this.rightFoot.rotation.set(0, 0, 0);
-		this.leftFoot.rotation.set(0, 0, 0);
-		this.rightElbowPivot.rotation.set(0, 0, 0);
-		this.leftElbowPivot.rotation.set(0, 0, 0);
-		this.rightLowerArm.rotation.set(0, 0, 0);
-		this.leftLowerArm.rotation.set(0, 0, 0);
-		this.rightLegKnee.rotation.set(0, 0, 0);
-		this.leftLegKnee.rotation.set(0, 0, 0);
-		this.rightLegAnkle.rotation.set(0, 0, 0);
-		this.leftLegAnkle.rotation.set(0, 0, 0);
-		this.rightElbowPivot.position.set(0, 0, 0);
-		this.rightLowerArm.position.set(0, -4, 0);
-		this.leftElbowPivot.position.set(0, 0, 0);
-		this.leftLowerArm.position.set(0, -4, 0);
->>>>>>> 74debc0c
 		this.rightLegKnee.position.set(0, 0, 0);
 		this.leftLegKnee.position.set(0, 0, 0);
-<<<<<<< HEAD
 		this.rightLowerLeg.position.set(0, -4, 0);
 		this.leftLowerLeg.position.set(0, -4, 0);
 		this.rightHand.position.set(0, 0, 0);
 		this.leftHand.position.set(0, 0, 0);
-=======
-		this.leftLegAnkle.position.set(0, -6, 0);
-		this.rightFoot.position.set(0, 0, 0);
-		this.leftFoot.position.set(0, 0, 0);
->>>>>>> 74debc0c
 		this.body.rotation.set(0, 0, 0);
 		this.head.position.y = 0;
 		this.body.position.set(0, -6, 0);
