--- conflicted
+++ resolved
@@ -82,7 +82,6 @@
 
 /**
  * Represents a Minecraft player skin with individually accessible body parts
-<<<<<<< HEAD
  * and joints. Each limb is composed of 4-unit segments that are chained by
  * an offset of `-4` on the Y axis. Exposed pivots include the elbows and knees
  * via:
@@ -90,19 +89,11 @@
  *
  * This naming scheme mirrors the limb layout (upper & lower segments) to
  * reduce alignment mistakes when building or animating custom models.
-=======
- * and joints. Elbows and knees are exposed for animation or inverse
- * kinematics through the following pivots:
- * - `rightArmElbow`, `leftArmElbow`, `rightLegKnee`, `leftLegKnee`
- * - `rightArmWrist`, `leftArmWrist`
-
->>>>>>> 29204828
  */
 export class SkinObject extends Group {
 	// body parts
 	readonly head: BodyPart;
 	readonly body: BodyPart;
-<<<<<<< HEAD
 	readonly rightUpperArm: BodyPart;
 	readonly leftUpperArm: BodyPart;
 	readonly rightUpperLeg: BodyPart;
@@ -115,22 +106,6 @@
 	readonly leftElbow: Group;
 	readonly rightKnee: Group;
 	readonly leftKnee: Group;
-=======
-	readonly rightArm: BodyPart;
-	readonly leftArm: BodyPart;
-	readonly rightLeg: BodyPart;
-	readonly leftLeg: BodyPart;
-	readonly rightLowerLeg: BodyPart;
-	readonly leftLowerLeg: BodyPart;
-	readonly rightHand: BodyPart;
-	readonly leftHand: BodyPart;
-	readonly rightArmElbow: Group;
-	readonly leftArmElbow: Group;
-	readonly rightArmWrist: Group;
-	readonly leftArmWrist: Group;
-	readonly rightLegKnee: Group;
-	readonly leftLegKnee: Group;
->>>>>>> 29204828
 
 	private modelListeners: Array<() => void> = []; // called when model(slim property) is changed
 	private slim = false;
@@ -197,7 +172,6 @@
 		// Right Arm
 		const rightUpperArmBox = new BoxGeometry();
 		const rightUpperArmMesh = new Mesh(rightUpperArmBox, this.layer1MaterialBiased);
-<<<<<<< HEAD
 		rightUpperArmMesh.position.y = -2;
 		const rightForearmUpperBox = new BoxGeometry();
 		const rightForearmUpperMesh = new Mesh(rightForearmUpperBox, this.layer1MaterialBiased);
@@ -205,18 +179,12 @@
 		const rightForearmLowerBox = new BoxGeometry();
 		const rightForearmLowerMesh = new Mesh(rightForearmLowerBox, this.layer1MaterialBiased);
 		rightForearmLowerMesh.position.y = -2;
-=======
-		rightUpperArmMesh.position.y = -4;
-		const rightLowerArmBox = new BoxGeometry();
-		const rightLowerArmMesh = new Mesh(rightLowerArmBox, this.layer1MaterialBiased);
-		rightLowerArmMesh.position.y = -4;
->>>>>>> 29204828
+
 		this.modelListeners.push(() => {
 			rightUpperArmMesh.scale.x = this.slim ? 3 : 4;
 			rightUpperArmMesh.scale.y = 4;
 			rightUpperArmMesh.scale.z = 4;
 			setSkinUVs(rightUpperArmBox, 40, 16, this.slim ? 3 : 4, 4, 4);
-<<<<<<< HEAD
 			rightForearmUpperMesh.scale.x = this.slim ? 3 : 4;
 			rightForearmUpperMesh.scale.y = 4;
 			rightForearmUpperMesh.scale.z = 4;
@@ -225,17 +193,11 @@
 			rightForearmLowerMesh.scale.y = 4;
 			rightForearmLowerMesh.scale.z = 4;
 			setSkinUVs(rightForearmLowerBox, 40, 24, this.slim ? 3 : 4, 4, 4);
-=======
-			rightLowerArmMesh.scale.x = this.slim ? 3 : 4;
-			rightLowerArmMesh.scale.y = 4;
-			rightLowerArmMesh.scale.z = 4;
-			setSkinUVs(rightLowerArmBox, 40, 20, this.slim ? 3 : 4, 4, 4);
->>>>>>> 29204828
+
 		});
 
 		const rightUpperArm2Box = new BoxGeometry();
 		const rightUpperArm2Mesh = new Mesh(rightUpperArm2Box, this.layer2MaterialBiased);
-<<<<<<< HEAD
 		rightUpperArm2Mesh.position.y = -2;
 		const rightForearmUpper2Box = new BoxGeometry();
 		const rightForearmUpper2Mesh = new Mesh(rightForearmUpper2Box, this.layer2MaterialBiased);
@@ -243,19 +205,13 @@
 		const rightForearmLower2Box = new BoxGeometry();
 		const rightForearmLower2Mesh = new Mesh(rightForearmLower2Box, this.layer2MaterialBiased);
 		rightForearmLower2Mesh.position.y = -2;
-=======
-		rightUpperArm2Mesh.position.y = -4;
-		const rightLowerArm2Box = new BoxGeometry();
-		const rightLowerArm2Mesh = new Mesh(rightLowerArm2Box, this.layer2MaterialBiased);
-		rightLowerArm2Mesh.position.y = -4;
->>>>>>> 29204828
+
 		this.modelListeners.push(() => {
 			const rightArm2Scale = this.slim ? 3.5 : 4.5;
 			rightUpperArm2Mesh.scale.x = rightArm2Scale;
 			rightUpperArm2Mesh.scale.y = 4.5;
 			rightUpperArm2Mesh.scale.z = 4.5;
 			setSkinUVs(rightUpperArm2Box, 40, 32, this.slim ? 3 : 4, 4, 4);
-<<<<<<< HEAD
 			rightForearmUpper2Mesh.scale.x = rightArm2Scale;
 			rightForearmUpper2Mesh.scale.y = 4.5;
 			rightForearmUpper2Mesh.scale.z = 4.5;
@@ -302,43 +258,10 @@
 		this.rightUpperArm.position.x = -5;
 		this.rightUpperArm.position.y = -2;
 		this.add(this.rightUpperArm);
-=======
-			rightLowerArm2Mesh.scale.x = rightArm2Scale;
-			rightLowerArm2Mesh.scale.y = 4.5;
-			rightLowerArm2Mesh.scale.z = 4.5;
-			setSkinUVs(rightLowerArm2Box, 40, 36, this.slim ? 3 : 4, 4, 4);
-		});
-
-		const rightShoulderPivot = new Group();
-		rightShoulderPivot.add(rightUpperArmMesh, rightUpperArm2Mesh);
-		this.modelListeners.push(() => {
-			rightShoulderPivot.position.x = this.slim ? -0.5 : -1;
-		});
-		rightShoulderPivot.position.y = 0;
-
-		const rightElbowPivot = new Group();
-		rightElbowPivot.position.y = 0;
-		const rightLowerArm = new Group();
-		rightLowerArm.position.y = -4;
-		rightLowerArm.add(rightLowerArmMesh, rightLowerArm2Mesh);
-		rightElbowPivot.add(rightLowerArm);
-		rightShoulderPivot.add(rightElbowPivot);
-
-		this.rightElbowPivot = rightElbowPivot;
-		this.rightLowerArm = rightLowerArm;
-
-		this.rightArm = new BodyPart(rightUpperArmMesh, rightUpperArm2Mesh);
-		this.rightArm.name = "rightArm";
-		this.rightArm.add(rightShoulderPivot);
-		this.rightArm.position.x = -5;
-		this.rightArm.position.y = -2;
-		this.add(this.rightArm);
->>>>>>> 29204828
 
 		// Left Arm
 		const leftUpperArmBox = new BoxGeometry();
 		const leftUpperArmMesh = new Mesh(leftUpperArmBox, this.layer1MaterialBiased);
-<<<<<<< HEAD
 		leftUpperArmMesh.position.y = -2;
 		const leftForearmUpperBox = new BoxGeometry();
 		const leftForearmUpperMesh = new Mesh(leftForearmUpperBox, this.layer1MaterialBiased);
@@ -346,18 +269,12 @@
 		const leftForearmLowerBox = new BoxGeometry();
 		const leftForearmLowerMesh = new Mesh(leftForearmLowerBox, this.layer1MaterialBiased);
 		leftForearmLowerMesh.position.y = -2;
-=======
-		leftUpperArmMesh.position.y = -4;
-		const leftLowerArmBox = new BoxGeometry();
-		const leftLowerArmMesh = new Mesh(leftLowerArmBox, this.layer1MaterialBiased);
-		leftLowerArmMesh.position.y = -4;
->>>>>>> 29204828
+
 		this.modelListeners.push(() => {
 			leftUpperArmMesh.scale.x = this.slim ? 3 : 4;
 			leftUpperArmMesh.scale.y = 4;
 			leftUpperArmMesh.scale.z = 4;
 			setSkinUVs(leftUpperArmBox, 32, 48, this.slim ? 3 : 4, 4, 4);
-<<<<<<< HEAD
 			leftForearmUpperMesh.scale.x = this.slim ? 3 : 4;
 			leftForearmUpperMesh.scale.y = 4;
 			leftForearmUpperMesh.scale.z = 4;
@@ -366,17 +283,11 @@
 			leftForearmLowerMesh.scale.y = 4;
 			leftForearmLowerMesh.scale.z = 4;
 			setSkinUVs(leftForearmLowerBox, 32, 56, this.slim ? 3 : 4, 4, 4);
-=======
-			leftLowerArmMesh.scale.x = this.slim ? 3 : 4;
-			leftLowerArmMesh.scale.y = 4;
-			leftLowerArmMesh.scale.z = 4;
-			setSkinUVs(leftLowerArmBox, 32, 52, this.slim ? 3 : 4, 4, 4);
->>>>>>> 29204828
+
 		});
 
 		const leftUpperArm2Box = new BoxGeometry();
 		const leftUpperArm2Mesh = new Mesh(leftUpperArm2Box, this.layer2MaterialBiased);
-<<<<<<< HEAD
 		leftUpperArm2Mesh.position.y = -2;
 		const leftForearmUpper2Box = new BoxGeometry();
 		const leftForearmUpper2Mesh = new Mesh(leftForearmUpper2Box, this.layer2MaterialBiased);
@@ -384,19 +295,13 @@
 		const leftForearmLower2Box = new BoxGeometry();
 		const leftForearmLower2Mesh = new Mesh(leftForearmLower2Box, this.layer2MaterialBiased);
 		leftForearmLower2Mesh.position.y = -2;
-=======
-		leftUpperArm2Mesh.position.y = -4;
-		const leftLowerArm2Box = new BoxGeometry();
-		const leftLowerArm2Mesh = new Mesh(leftLowerArm2Box, this.layer2MaterialBiased);
-		leftLowerArm2Mesh.position.y = -4;
->>>>>>> 29204828
+
 		this.modelListeners.push(() => {
 			const leftArm2Scale = this.slim ? 3.5 : 4.5;
 			leftUpperArm2Mesh.scale.x = leftArm2Scale;
 			leftUpperArm2Mesh.scale.y = 4.5;
 			leftUpperArm2Mesh.scale.z = 4.5;
 			setSkinUVs(leftUpperArm2Box, 48, 48, this.slim ? 3 : 4, 4, 4);
-<<<<<<< HEAD
 			leftForearmUpper2Mesh.scale.x = leftArm2Scale;
 			leftForearmUpper2Mesh.scale.y = 4.5;
 			leftForearmUpper2Mesh.scale.z = 4.5;
@@ -443,44 +348,11 @@
 		this.leftUpperArm.position.x = 5;
 		this.leftUpperArm.position.y = -2;
 		this.add(this.leftUpperArm);
-=======
-			leftLowerArm2Mesh.scale.x = leftArm2Scale;
-			leftLowerArm2Mesh.scale.y = 4.5;
-			leftLowerArm2Mesh.scale.z = 4.5;
-			setSkinUVs(leftLowerArm2Box, 48, 52, this.slim ? 3 : 4, 4, 4);
-		});
-
-		const leftShoulderPivot = new Group();
-		leftShoulderPivot.add(leftUpperArmMesh, leftUpperArm2Mesh);
-		this.modelListeners.push(() => {
-			leftShoulderPivot.position.x = this.slim ? 0.5 : 1;
-		});
-		leftShoulderPivot.position.y = 0;
-
-		const leftElbowPivot = new Group();
-		leftElbowPivot.position.y = 0;
-		const leftLowerArm = new Group();
-		leftLowerArm.position.y = -4;
-		leftLowerArm.add(leftLowerArmMesh, leftLowerArm2Mesh);
-		leftElbowPivot.add(leftLowerArm);
-		leftShoulderPivot.add(leftElbowPivot);
-
-		this.leftElbowPivot = leftElbowPivot;
-		this.leftLowerArm = leftLowerArm;
-
-		this.leftArm = new BodyPart(leftUpperArmMesh, leftUpperArm2Mesh);
-		this.leftArm.name = "leftArm";
-		this.leftArm.add(leftShoulderPivot);
-		this.leftArm.position.x = 5;
-		this.leftArm.position.y = -2;
-		this.add(this.leftArm);
->>>>>>> 29204828
 
 		// Right Leg
 		const rightUpperLegBox = new BoxGeometry(4, 4, 4);
 		setSkinUVs(rightUpperLegBox, 0, 16, 4, 4, 4);
 		const rightUpperLegMesh = new Mesh(rightUpperLegBox, this.layer1MaterialBiased);
-<<<<<<< HEAD
 		rightUpperLegMesh.position.y = -2;
 
 		const rightLowerLegUpperBox = new BoxGeometry(4, 4, 4);
@@ -492,19 +364,11 @@
 		setSkinUVs(rightLowerLegLowerBox, 0, 24, 4, 4, 4);
 		const rightLowerLegLowerMesh = new Mesh(rightLowerLegLowerBox, this.layer1MaterialBiased);
 		rightLowerLegLowerMesh.position.y = -2;
-=======
-		rightUpperLegMesh.position.y = -4;
-
-		const rightLowerLegBox = new BoxGeometry(4, 4, 4);
-		setSkinUVs(rightLowerLegBox, 0, 24, 4, 4, 4);
-		const rightLowerLegMesh = new Mesh(rightLowerLegBox, this.layer1MaterialBiased);
-		rightLowerLegMesh.position.y = -4;
->>>>>>> 29204828
+
 
 		const rightUpperLeg2Box = new BoxGeometry(4.5, 4.5, 4.5);
 		setSkinUVs(rightUpperLeg2Box, 0, 32, 4, 4, 4);
 		const rightUpperLeg2Mesh = new Mesh(rightUpperLeg2Box, this.layer2MaterialBiased);
-<<<<<<< HEAD
 		rightUpperLeg2Mesh.position.y = -2;
 
 		const rightLowerLegUpper2Box = new BoxGeometry(4.5, 4.5, 4.5);
@@ -552,43 +416,11 @@
 		this.rightUpperLeg.position.y = -12;
 		this.rightUpperLeg.position.z = -0.1;
 		this.add(this.rightUpperLeg);
-=======
-		rightUpperLeg2Mesh.position.y = -4;
-
-		const rightLowerLeg2Box = new BoxGeometry(4.5, 4.5, 4.5);
-		setSkinUVs(rightLowerLeg2Box, 0, 40, 4, 4, 4);
-		const rightLowerLeg2Mesh = new Mesh(rightLowerLeg2Box, this.layer2MaterialBiased);
-		rightLowerLeg2Mesh.position.y = -4;
-
-		const rightHipPivot = new Group();
-		rightHipPivot.position.y = 0;
-		rightHipPivot.add(rightUpperLegMesh, rightUpperLeg2Mesh);
-
-		const rightKneePivot = new Group();
-		rightKneePivot.position.y = 0;
-		const rightLowerLeg = new BodyPart(rightLowerLegMesh, rightLowerLeg2Mesh);
-		rightLowerLeg.name = "rightLowerLeg";
-		rightLowerLeg.position.y = -4;
-		rightKneePivot.add(rightLowerLeg);
-		rightHipPivot.add(rightKneePivot);
-
-		this.rightLowerLeg = rightLowerLeg;
-		this.rightLegKnee = rightKneePivot;
-
-		this.rightLeg = new BodyPart(rightUpperLegMesh, rightUpperLeg2Mesh);
-		this.rightLeg.name = "rightLeg";
-		this.rightLeg.add(rightHipPivot);
-		this.rightLeg.position.x = -1.9;
-		this.rightLeg.position.y = -12;
-		this.rightLeg.position.z = -0.1;
-		this.add(this.rightLeg);
->>>>>>> 29204828
 
 		// Left Leg
 		const leftUpperLegBox = new BoxGeometry(4, 4, 4);
 		setSkinUVs(leftUpperLegBox, 16, 48, 4, 4, 4);
 		const leftUpperLegMesh = new Mesh(leftUpperLegBox, this.layer1MaterialBiased);
-<<<<<<< HEAD
 		leftUpperLegMesh.position.y = -2;
 
 		const leftLowerLegUpperBox = new BoxGeometry(4, 4, 4);
@@ -600,19 +432,10 @@
 		setSkinUVs(leftLowerLegLowerBox, 16, 56, 4, 4, 4);
 		const leftLowerLegLowerMesh = new Mesh(leftLowerLegLowerBox, this.layer1MaterialBiased);
 		leftLowerLegLowerMesh.position.y = -2;
-=======
-		leftUpperLegMesh.position.y = -4;
-
-		const leftLowerLegBox = new BoxGeometry(4, 4, 4);
-		setSkinUVs(leftLowerLegBox, 16, 56, 4, 4, 4);
-		const leftLowerLegMesh = new Mesh(leftLowerLegBox, this.layer1MaterialBiased);
-		leftLowerLegMesh.position.y = -4;
->>>>>>> 29204828
 
 		const leftUpperLeg2Box = new BoxGeometry(4.5, 4.5, 4.5);
 		setSkinUVs(leftUpperLeg2Box, 0, 48, 4, 4, 4);
 		const leftUpperLeg2Mesh = new Mesh(leftUpperLeg2Box, this.layer2MaterialBiased);
-<<<<<<< HEAD
 		leftUpperLeg2Mesh.position.y = -2;
 
 		const leftLowerLegUpper2Box = new BoxGeometry(4.5, 4.5, 4.5);
@@ -660,37 +483,6 @@
 		this.leftUpperLeg.position.y = -12;
 		this.leftUpperLeg.position.z = -0.1;
 		this.add(this.leftUpperLeg);
-=======
-		leftUpperLeg2Mesh.position.y = -4;
-
-		const leftLowerLeg2Box = new BoxGeometry(4.5, 4.5, 4.5);
-		setSkinUVs(leftLowerLeg2Box, 0, 56, 4, 4, 4);
-		const leftLowerLeg2Mesh = new Mesh(leftLowerLeg2Box, this.layer2MaterialBiased);
-		leftLowerLeg2Mesh.position.y = -4;
-
-		const leftHipPivot = new Group();
-		leftHipPivot.position.y = 0;
-		leftHipPivot.add(leftUpperLegMesh, leftUpperLeg2Mesh);
-
-		const leftKneePivot = new Group();
-		leftKneePivot.position.y = 0;
-		const leftLowerLeg = new BodyPart(leftLowerLegMesh, leftLowerLeg2Mesh);
-		leftLowerLeg.name = "leftLowerLeg";
-		leftLowerLeg.position.y = -4;
-		leftKneePivot.add(leftLowerLeg);
-		leftHipPivot.add(leftKneePivot);
-
-		this.leftLowerLeg = leftLowerLeg;
-		this.leftLegKnee = leftKneePivot;
-
-		this.leftLeg = new BodyPart(leftUpperLegMesh, leftUpperLeg2Mesh);
-		this.leftLeg.name = "leftLeg";
-		this.leftLeg.add(leftHipPivot);
-		this.leftLeg.position.x = 1.9;
-		this.leftLeg.position.y = -12;
-		this.leftLeg.position.z = -0.1;
-		this.add(this.leftLeg);
->>>>>>> 29204828
 
 		this.modelType = "default";
 	}
@@ -744,7 +536,6 @@
 
 	resetJoints(): void {
 		this.head.rotation.set(0, 0, 0);
-<<<<<<< HEAD
 		this.leftUpperArm.rotation.set(0, 0, 0);
 		this.rightUpperArm.rotation.set(0, 0, 0);
 		this.leftUpperLeg.rotation.set(0, 0, 0);
@@ -765,32 +556,7 @@
 		this.leftLowerArm.position.set(0, 0, 0);
 		this.rightLowerLeg.position.set(0, 0, 0);
 		this.leftLowerLeg.position.set(0, 0, 0);
-=======
-		this.leftArm.rotation.set(0, 0, 0);
-		this.rightArm.rotation.set(0, 0, 0);
-		this.leftLeg.rotation.set(0, 0, 0);
-		this.rightLeg.rotation.set(0, 0, 0);
-		this.rightLowerLeg.rotation.set(0, 0, 0);
-		this.leftLowerLeg.rotation.set(0, 0, 0);
-		this.rightHand.rotation.set(0, 0, 0);
-		this.leftHand.rotation.set(0, 0, 0);
-		this.rightArmElbow.rotation.set(0, 0, 0);
-		this.leftArmElbow.rotation.set(0, 0, 0);
-		this.rightArmWrist.rotation.set(0, 0, 0);
-		this.leftArmWrist.rotation.set(0, 0, 0);
-		this.rightLegKnee.rotation.set(0, 0, 0);
-		this.leftLegKnee.rotation.set(0, 0, 0);
-		this.rightArmElbow.position.set(0, -4, 0);
-		this.rightArmWrist.position.set(0, -4, 0);
-		this.leftArmElbow.position.set(0, -4, 0);
-		this.leftArmWrist.position.set(0, -4, 0);
-		this.rightLegKnee.position.set(0, 0, 0);
-		this.leftLegKnee.position.set(0, 0, 0);
-		this.rightLowerLeg.position.set(0, -4, 0);
-		this.leftLowerLeg.position.set(0, -4, 0);
-		this.rightHand.position.set(0, 0, 0);
-		this.leftHand.position.set(0, 0, 0);
->>>>>>> 29204828
+
 		this.body.rotation.set(0, 0, 0);
 		this.head.position.y = 0;
 		this.body.position.set(0, -6, 0);
