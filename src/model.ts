--- conflicted
+++ resolved
@@ -164,11 +164,7 @@
 		// ===== Right Arm (upper + elbow + lower) =====
 		const rightUpperArmBox = new BoxGeometry(); // 1x1x1, we scale it
 		const rightUpperArmMesh = new Mesh(rightUpperArmBox, this.layer1MaterialBiased);
-<<<<<<< HEAD
 		rightUpperArmMesh.position.y = -6; // offset to keep top at pivot
-=======
-		rightUpperArmMesh.position.y = -2; // top-center to pivot
->>>>>>> 03db2d6b
 
 		const rightForearmUpperBox = new BoxGeometry();
 		const rightForearmUpperMesh = new Mesh(rightForearmUpperBox, this.layer1MaterialBiased);
@@ -196,11 +192,7 @@
 
 		const rightUpperArm2Box = new BoxGeometry();
 		const rightUpperArm2Mesh = new Mesh(rightUpperArm2Box, this.layer2MaterialBiased);
-<<<<<<< HEAD
 		rightUpperArm2Mesh.position.y = -6;
-=======
-		rightUpperArm2Mesh.position.y = -2;
->>>>>>> 03db2d6b
 
 		const rightForearmUpper2Box = new BoxGeometry();
 		const rightForearmUpper2Mesh = new Mesh(rightForearmUpper2Box, this.layer2MaterialBiased);
@@ -235,11 +227,7 @@
 		this.modelListeners.push(() => {
 			this.rightUpperArmPivot.position.x = 0;
 		});
-<<<<<<< HEAD
 		this.rightUpperArmPivot.position.y = 0;
-=======
-		this.rightUpperArmPivot.position.y = -4;
->>>>>>> 03db2d6b
 
 		const rightElbow = new Group();
 		rightElbow.position.y = -4;
@@ -274,21 +262,13 @@
 		this.rightUpperArm = new BodyPart(rightUpperArmMesh, rightUpperArm2Mesh);
 		this.rightUpperArm.name = "rightUpperArm";
 		this.rightUpperArm.add(this.rightUpperArmPivot);
-<<<<<<< HEAD
 		this.rightUpperArm.position.set(-5, -6, 0); // hinge (shoulder)
-=======
-		this.rightUpperArm.position.set(-5, -2, 0); // hinge (shoulder)
->>>>>>> 03db2d6b
 		this.add(this.rightUpperArm);
 
 		// ===== Left Arm =====
 		const leftUpperArmBox = new BoxGeometry();
 		const leftUpperArmMesh = new Mesh(leftUpperArmBox, this.layer1MaterialBiased);
-<<<<<<< HEAD
 		leftUpperArmMesh.position.y = -6;
-=======
-		leftUpperArmMesh.position.y = -2;
->>>>>>> 03db2d6b
 
 		const leftForearmUpperBox = new BoxGeometry();
 		const leftForearmUpperMesh = new Mesh(leftForearmUpperBox, this.layer1MaterialBiased);
@@ -315,12 +295,7 @@
 
 		const leftUpperArm2Box = new BoxGeometry();
 		const leftUpperArm2Mesh = new Mesh(leftUpperArm2Box, this.layer2MaterialBiased);
-<<<<<<< HEAD
 		leftUpperArm2Mesh.position.y = -6;
-=======
-		leftUpperArm2Mesh.position.y = -2;
->>>>>>> 03db2d6b
-
 		const leftForearmUpper2Box = new BoxGeometry();
 		const leftForearmUpper2Mesh = new Mesh(leftForearmUpper2Box, this.layer2MaterialBiased);
 		leftForearmUpper2Mesh.position.y = -2;
@@ -352,11 +327,7 @@
 		this.modelListeners.push(() => {
 			this.leftUpperArmPivot.position.x = 0; // ★ keep pivot at hinge, meshes handle offset
 		});
-<<<<<<< HEAD
 		this.leftUpperArmPivot.position.y = 0;
-=======
-		this.leftUpperArmPivot.position.y = -4;
->>>>>>> 03db2d6b
 
 		const leftElbow = new Group();
 		leftElbow.position.y = -4;
@@ -390,11 +361,7 @@
 		this.leftUpperArm = new BodyPart(leftUpperArmMesh, leftUpperArm2Mesh);
 		this.leftUpperArm.name = "leftUpperArm";
 		this.leftUpperArm.add(this.leftUpperArmPivot);
-<<<<<<< HEAD
 		this.leftUpperArm.position.set(5, -6, 0);
-=======
-		this.leftUpperArm.position.set(5, -2, 0);
->>>>>>> 03db2d6b
 		this.add(this.leftUpperArm);
 
 		// ===== Right Leg =====
@@ -600,13 +567,8 @@
 		this.leftKnee.position.set(0, -4, 0);
 
 		// Pivots sit at hinge origins; meshes provide X offsets
-<<<<<<< HEAD
 		this.rightUpperArmPivot.position.set(0, 0, 0);
 		this.leftUpperArmPivot.position.set(0, 0, 0);
-=======
-		this.rightUpperArmPivot.position.set(0, -4, 0);
-		this.leftUpperArmPivot.position.set(0, -4, 0);
->>>>>>> 03db2d6b
 		this.rightLowerArmPivot.position.set(0, -4, 0);
 		this.leftLowerArmPivot.position.set(0, -4, 0);
 		this.rightUpperLegPivot.position.set(0, -6, 0);
@@ -619,13 +581,8 @@
 		this.head.position.y = 0;
 		this.body.position.set(0, -6, 0);
 
-<<<<<<< HEAD
 		this.rightUpperArm.position.set(-5, -6, 0);
 		this.leftUpperArm.position.set(5, -6, 0);
-=======
-		this.rightUpperArm.position.set(-5, -2, 0);
-		this.leftUpperArm.position.set(5, -2, 0);
->>>>>>> 03db2d6b
 
 		this.rightUpperLeg.position.set(-2, -12, 0);
 		this.leftUpperLeg.position.set(2, -12, 0);
