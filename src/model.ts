--- conflicted
+++ resolved
@@ -550,7 +550,6 @@
 		this.leftLegKnee.rotation.set(0, 0, 0);
 		this.rightLegAnkle.rotation.set(0, 0, 0);
 		this.leftLegAnkle.rotation.set(0, 0, 0);
-<<<<<<< HEAD
 		this.rightArmElbow.position.set(0, -4, 0);
 		this.rightArmWrist.position.set(0, -4, 0);
 		this.leftArmElbow.position.set(0, -4, 0);
@@ -559,16 +558,6 @@
 		this.rightLegAnkle.position.set(0, -6, 0);
 		this.leftLegKnee.position.set(0, 0, 0);
 		this.leftLegAnkle.position.set(0, -6, 0);
-=======
-		this.rightArmElbow.position.set(0, 0, 0);
-		this.rightArmWrist.position.set(0, -6, 0);
-		this.leftArmElbow.position.set(0, 0, 0);
-		this.leftArmWrist.position.set(0, -6, 0);
-		this.rightLegKnee.position.set(0, -4, 0);
-		this.rightLegAnkle.position.set(0, -4, 0);
-		this.leftLegKnee.position.set(0, -4, 0);
-		this.leftLegAnkle.position.set(0, -4, 0);
->>>>>>> e064d66d
 		this.rightHand.position.set(0, 0, 0);
 		this.leftHand.position.set(0, 0, 0);
 		this.rightFoot.position.set(0, 0, 0);
