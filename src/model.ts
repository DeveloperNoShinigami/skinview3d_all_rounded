import type { ModelType } from "skinview-utils";
import {
	BoxGeometry,
	BufferAttribute,
	DoubleSide,
	FrontSide,
	Group,
	Mesh,
	MeshStandardMaterial,
	Object3D,
	Texture,
	Vector2,
} from "three";

function setUVs(
	box: BoxGeometry,
	u: number,
	v: number,
	width: number,
	height: number,
	depth: number,
	textureWidth: number,
	textureHeight: number
): void {
	const toFaceVertices = (x1: number, y1: number, x2: number, y2: number) => [
		new Vector2(x1 / textureWidth, 1.0 - y2 / textureHeight),
		new Vector2(x2 / textureWidth, 1.0 - y2 / textureHeight),
		new Vector2(x2 / textureWidth, 1.0 - y1 / textureHeight),
		new Vector2(x1 / textureWidth, 1.0 - y1 / textureHeight),
	];

	const top = toFaceVertices(u + depth, v, u + width + depth, v + depth);
	const bottom = toFaceVertices(u + width + depth, v, u + width * 2 + depth, v + depth);
	const left = toFaceVertices(u, v + depth, u + depth, v + depth + height);
	const front = toFaceVertices(u + depth, v + depth, u + width + depth, v + depth + height);
	const right = toFaceVertices(u + width + depth, v + depth, u + width + depth * 2, v + height + depth);
	const back = toFaceVertices(u + width + depth * 2, v + depth, u + width * 2 + depth * 2, v + height + depth);

	const uvAttr = box.attributes.uv as BufferAttribute;
	const uvRight = [right[3], right[2], right[0], right[1]];
	const uvLeft = [left[3], left[2], left[0], left[1]];
	const uvTop = [top[3], top[2], top[0], top[1]];
	const uvBottom = [bottom[0], bottom[1], bottom[3], bottom[2]];
	const uvFront = [front[3], front[2], front[0], front[1]];
	const uvBack = [back[3], back[2], back[0], back[1]];

	// Create a new array to hold the modified UV data
	const newUVData = [];

	// Iterate over the arrays and copy the data to uvData
	for (const uvArray of [uvRight, uvLeft, uvTop, uvBottom, uvFront, uvBack]) {
		for (const uv of uvArray) {
			newUVData.push(uv.x, uv.y);
		}
	}

	uvAttr.set(new Float32Array(newUVData));
	uvAttr.needsUpdate = true;
}

function setSkinUVs(box: BoxGeometry, u: number, v: number, width: number, height: number, depth: number): void {
	setUVs(box, u, v, width, height, depth, 64, 64);
}

function setCapeUVs(box: BoxGeometry, u: number, v: number, width: number, height: number, depth: number): void {
	setUVs(box, u, v, width, height, depth, 64, 32);
}

/**
 * Notice that innerLayer and outerLayer may NOT be the direct children of the Group.
 */
export class BodyPart extends Group {
	constructor(
		readonly innerLayer: Object3D,
		readonly outerLayer: Object3D
	) {
		super();
		innerLayer.name = "inner";
		outerLayer.name = "outer";
	}
}

/**
 * Represents a Minecraft player skin with individually accessible body parts
 * and joints. Elbows, knees and their lower limbs are exposed for animation
 * or inverse kinematics through the following groups:
 * - `rightArmElbow`, `leftArmElbow`, `rightLegKnee`, `leftLegKnee`
 * - `rightArmJoint`, `leftArmJoint`, `rightLegJoint`, `leftLegJoint`
 * - `rightArmLower`, `leftArmLower`, `rightLegLower`, `leftLegLower`
 */
export class SkinObject extends Group {
	// body parts
	readonly head: BodyPart;
	readonly body: BodyPart;
	readonly rightArm: BodyPart;
	readonly leftArm: BodyPart;
	readonly rightLeg: BodyPart;
	readonly leftLeg: BodyPart;
	readonly rightHand: BodyPart;
	readonly leftHand: BodyPart;
	readonly rightFoot: BodyPart;
	readonly leftFoot: BodyPart;
	readonly rightArmElbow: Group;
	readonly leftArmElbow: Group;
	readonly rightLegKnee: Group;
	readonly leftLegKnee: Group;

	readonly rightArmLower: BodyPart;
	readonly leftArmLower: BodyPart;
	readonly rightLegLower: BodyPart;
	readonly leftLegLower: BodyPart;
	readonly rightArmJoint: BodyPart;
	readonly leftArmJoint: BodyPart;
	readonly rightLegJoint: BodyPart;
	readonly leftLegJoint: BodyPart;

	private modelListeners: Array<() => void> = []; // called when model(slim property) is changed
	private slim = false;

	private _map: Texture | null = null;
	private layer1Material: MeshStandardMaterial;
	private layer1MaterialBiased: MeshStandardMaterial;
	private layer2Material: MeshStandardMaterial;
	private layer2MaterialBiased: MeshStandardMaterial;

	constructor() {
		super();

		this.layer1Material = new MeshStandardMaterial({
			side: FrontSide,
		});
		this.layer2Material = new MeshStandardMaterial({
			side: DoubleSide,
			transparent: true,
			alphaTest: 1e-5,
		});

		this.layer1MaterialBiased = this.layer1Material.clone();
		this.layer1MaterialBiased.polygonOffset = true;
		this.layer1MaterialBiased.polygonOffsetFactor = 1.0;
		this.layer1MaterialBiased.polygonOffsetUnits = 1.0;

		this.layer2MaterialBiased = this.layer2Material.clone();
		this.layer2MaterialBiased.polygonOffset = true;
		this.layer2MaterialBiased.polygonOffsetFactor = 1.0;
		this.layer2MaterialBiased.polygonOffsetUnits = 1.0;

		// Head
		const headBox = new BoxGeometry(8, 8, 8);
		setSkinUVs(headBox, 0, 0, 8, 8, 8);
		const headMesh = new Mesh(headBox, this.layer1Material);

		const head2Box = new BoxGeometry(9, 9, 9);
		setSkinUVs(head2Box, 32, 0, 8, 8, 8);
		const head2Mesh = new Mesh(head2Box, this.layer2Material);

		this.head = new BodyPart(headMesh, head2Mesh);
		this.head.name = "head";
		this.head.add(headMesh, head2Mesh);
		headMesh.position.y = 4;
		head2Mesh.position.y = 4;
		this.add(this.head);

		// Body
		const bodyBox = new BoxGeometry(8, 12, 4);
		setSkinUVs(bodyBox, 16, 16, 8, 12, 4);
		const bodyMesh = new Mesh(bodyBox, this.layer1Material);

		const body2Box = new BoxGeometry(8.5, 12.5, 4.5);
		setSkinUVs(body2Box, 16, 32, 8, 12, 4);
		const body2Mesh = new Mesh(body2Box, this.layer2Material);

		this.body = new BodyPart(bodyMesh, body2Mesh);
		this.body.name = "body";
		this.body.add(bodyMesh, body2Mesh);
		this.body.position.y = -6;
		this.add(this.body);

		// Right Arm
		const rightUpperArmBox = new BoxGeometry();
		const rightUpperArmMesh = new Mesh(rightUpperArmBox, this.layer1MaterialBiased);
		this.modelListeners.push(() => {
			rightUpperArmMesh.scale.x = this.slim ? 3 : 4;
			rightUpperArmMesh.scale.y = 5;
			rightUpperArmMesh.scale.z = 4;
			setSkinUVs(rightUpperArmBox, 40, 16, this.slim ? 3 : 4, 5, 4);
		});
		rightUpperArmMesh.position.y = -2.5;

		const rightUpperArm2Box = new BoxGeometry();
		const rightUpperArm2Mesh = new Mesh(rightUpperArm2Box, this.layer2MaterialBiased);
		this.modelListeners.push(() => {
			rightUpperArm2Mesh.scale.x = this.slim ? 3.5 : 4.5;
			rightUpperArm2Mesh.scale.y = 5.5;
			rightUpperArm2Mesh.scale.z = 4.5;
			setSkinUVs(rightUpperArm2Box, 40, 32, this.slim ? 3 : 4, 5, 4);
		});
		rightUpperArm2Mesh.position.y = -2.5;

		this.rightArmElbow = new Group();
		this.rightArmElbow.name = "rightArmElbow";
		this.rightArmElbow.position.y = -6;

		const rightElbowBox = new BoxGeometry();
		const rightElbowMesh = new Mesh(rightElbowBox, this.layer1MaterialBiased);
		this.modelListeners.push(() => {
			rightElbowMesh.scale.x = this.slim ? 3 : 4;
			rightElbowMesh.scale.y = 2;
			rightElbowMesh.scale.z = 4;
			setSkinUVs(rightElbowBox, 40, 21, this.slim ? 3 : 4, 2, 4);
		});
		rightElbowMesh.position.y = 0;

		const rightElbow2Box = new BoxGeometry();
		const rightElbow2Mesh = new Mesh(rightElbow2Box, this.layer2MaterialBiased);
		this.modelListeners.push(() => {
			rightElbow2Mesh.scale.x = this.slim ? 3.5 : 4.5;
			rightElbow2Mesh.scale.y = 2.5;
			rightElbow2Mesh.scale.z = 4.5;
			setSkinUVs(rightElbow2Box, 40, 37, this.slim ? 3 : 4, 2, 4);
		});
		rightElbow2Mesh.position.y = 0;

		this.rightArmJoint = new BodyPart(rightElbowMesh, rightElbow2Mesh);
		this.rightArmJoint.name = "rightArmJoint";
		this.rightArmJoint.add(rightElbowMesh, rightElbow2Mesh);
		this.rightArmElbow.add(this.rightArmJoint);

		const rightLowerArmBox = new BoxGeometry();
		const rightLowerArmMesh = new Mesh(rightLowerArmBox, this.layer1MaterialBiased);
		this.modelListeners.push(() => {
			rightLowerArmMesh.scale.x = this.slim ? 3 : 4;
			rightLowerArmMesh.scale.y = 5;
			rightLowerArmMesh.scale.z = 4;
			setSkinUVs(rightLowerArmBox, 40, 23, this.slim ? 3 : 4, 5, 4);
		});
		rightLowerArmMesh.position.y = -2.5;

		const rightLowerArm2Box = new BoxGeometry();
		const rightLowerArm2Mesh = new Mesh(rightLowerArm2Box, this.layer2MaterialBiased);
		this.modelListeners.push(() => {
			rightLowerArm2Mesh.scale.x = this.slim ? 3.5 : 4.5;
			rightLowerArm2Mesh.scale.y = 5.5;
			rightLowerArm2Mesh.scale.z = 4.5;
			setSkinUVs(rightLowerArm2Box, 40, 39, this.slim ? 3 : 4, 5, 4);
		});
		rightLowerArm2Mesh.position.y = -2.5;

		this.rightArmLower = new BodyPart(rightLowerArmMesh, rightLowerArm2Mesh);
		this.rightArmLower.name = "rightArmLower";
		this.rightArmLower.position.y = -1;
		this.rightArmLower.add(rightLowerArmMesh, rightLowerArm2Mesh);
		const rightHandBox = new BoxGeometry(4, 4, 4);
		setSkinUVs(rightHandBox, 40, 24, 4, 4, 4);
		const rightHandMesh = new Mesh(rightHandBox, this.layer1MaterialBiased);
		rightHandMesh.position.y = -2;

		const rightHand2Box = new BoxGeometry(4.5, 4.5, 4.5);
		setSkinUVs(rightHand2Box, 40, 40, 4, 4, 4);
		const rightHand2Mesh = new Mesh(rightHand2Box, this.layer2MaterialBiased);
		rightHand2Mesh.position.y = -2;

		this.rightHand = new BodyPart(rightHandMesh, rightHand2Mesh);
		this.rightHand.name = "rightHand";
<<<<<<< HEAD
		this.rightHand.position.y = -5;
=======
		this.rightHand.position.y = -6;
		this.rightHand.add(rightHandMesh, rightHand2Mesh);
>>>>>>> efc954f4
		this.rightArmLower.add(this.rightHand);
		this.rightArmElbow.add(this.rightArmLower);

		const rightArmPivot = new Group();
		rightArmPivot.add(rightUpperArmMesh, rightUpperArm2Mesh, this.rightArmElbow);
		this.modelListeners.push(() => {
			rightArmPivot.position.x = this.slim ? -0.5 : -1;
		});
		rightArmPivot.position.y = 2;

		this.rightArm = new BodyPart(rightUpperArmMesh, rightUpperArm2Mesh);
		this.rightArm.name = "rightArm";
		this.rightArm.add(rightArmPivot);
		this.rightArm.position.x = -5;
		this.rightArm.position.y = -2;
		this.add(this.rightArm);

		// Left Arm
		const leftUpperArmBox = new BoxGeometry();
		const leftUpperArmMesh = new Mesh(leftUpperArmBox, this.layer1MaterialBiased);
		this.modelListeners.push(() => {
			leftUpperArmMesh.scale.x = this.slim ? 3 : 4;
			leftUpperArmMesh.scale.y = 5;
			leftUpperArmMesh.scale.z = 4;
			setSkinUVs(leftUpperArmBox, 32, 48, this.slim ? 3 : 4, 5, 4);
		});
		leftUpperArmMesh.position.y = -2.5;

		const leftUpperArm2Box = new BoxGeometry();
		const leftUpperArm2Mesh = new Mesh(leftUpperArm2Box, this.layer2MaterialBiased);
		this.modelListeners.push(() => {
			leftUpperArm2Mesh.scale.x = this.slim ? 3.5 : 4.5;
			leftUpperArm2Mesh.scale.y = 5.5;
			leftUpperArm2Mesh.scale.z = 4.5;
			setSkinUVs(leftUpperArm2Box, 48, 48, this.slim ? 3 : 4, 5, 4);
		});
		leftUpperArm2Mesh.position.y = -2.5;

		this.leftArmElbow = new Group();
		this.leftArmElbow.name = "leftArmElbow";
		this.leftArmElbow.position.y = -6;

		const leftElbowBox = new BoxGeometry();
		const leftElbowMesh = new Mesh(leftElbowBox, this.layer1MaterialBiased);
		this.modelListeners.push(() => {
			leftElbowMesh.scale.x = this.slim ? 3 : 4;
			leftElbowMesh.scale.y = 2;
			leftElbowMesh.scale.z = 4;
			setSkinUVs(leftElbowBox, 32, 53, this.slim ? 3 : 4, 2, 4);
		});
		leftElbowMesh.position.y = 0;

		const leftElbow2Box = new BoxGeometry();
		const leftElbow2Mesh = new Mesh(leftElbow2Box, this.layer2MaterialBiased);
		this.modelListeners.push(() => {
			leftElbow2Mesh.scale.x = this.slim ? 3.5 : 4.5;
			leftElbow2Mesh.scale.y = 2.5;
			leftElbow2Mesh.scale.z = 4.5;
			setSkinUVs(leftElbow2Box, 48, 53, this.slim ? 3 : 4, 2, 4);
		});
		leftElbow2Mesh.position.y = 0;

		this.leftArmJoint = new BodyPart(leftElbowMesh, leftElbow2Mesh);
		this.leftArmJoint.name = "leftArmJoint";
		this.leftArmJoint.add(leftElbowMesh, leftElbow2Mesh);
		this.leftArmElbow.add(this.leftArmJoint);

		const leftLowerArmBox = new BoxGeometry();
		const leftLowerArmMesh = new Mesh(leftLowerArmBox, this.layer1MaterialBiased);
		this.modelListeners.push(() => {
			leftLowerArmMesh.scale.x = this.slim ? 3 : 4;
			leftLowerArmMesh.scale.y = 5;
			leftLowerArmMesh.scale.z = 4;
			setSkinUVs(leftLowerArmBox, 32, 55, this.slim ? 3 : 4, 5, 4);
		});
		leftLowerArmMesh.position.y = -2.5;

		const leftLowerArm2Box = new BoxGeometry();
		const leftLowerArm2Mesh = new Mesh(leftLowerArm2Box, this.layer2MaterialBiased);
		this.modelListeners.push(() => {
			leftLowerArm2Mesh.scale.x = this.slim ? 3.5 : 4.5;
			leftLowerArm2Mesh.scale.y = 5.5;
			leftLowerArm2Mesh.scale.z = 4.5;
			setSkinUVs(leftLowerArm2Box, 48, 55, this.slim ? 3 : 4, 5, 4);
		});
		leftLowerArm2Mesh.position.y = -2.5;

		this.leftArmLower = new BodyPart(leftLowerArmMesh, leftLowerArm2Mesh);
		this.leftArmLower.name = "leftArmLower";
		this.leftArmLower.position.y = -1;
		this.leftArmLower.add(leftLowerArmMesh, leftLowerArm2Mesh);
		const leftHandBox = new BoxGeometry(4, 4, 4);
		setSkinUVs(leftHandBox, 32, 56, 4, 4, 4);
		const leftHandMesh = new Mesh(leftHandBox, this.layer1MaterialBiased);
		leftHandMesh.position.y = -2;

		const leftHand2Box = new BoxGeometry(4.5, 4.5, 4.5);
		setSkinUVs(leftHand2Box, 48, 56, 4, 4, 4);
		const leftHand2Mesh = new Mesh(leftHand2Box, this.layer2MaterialBiased);
		leftHand2Mesh.position.y = -2;

		this.leftHand = new BodyPart(leftHandMesh, leftHand2Mesh);
		this.leftHand.name = "leftHand";
<<<<<<< HEAD
		this.leftHand.position.y = -5;
=======
		this.leftHand.position.y = -6;
		this.leftHand.add(leftHandMesh, leftHand2Mesh);
>>>>>>> efc954f4
		this.leftArmLower.add(this.leftHand);
		this.leftArmElbow.add(this.leftArmLower);

		const leftArmPivot = new Group();
		leftArmPivot.add(leftUpperArmMesh, leftUpperArm2Mesh, this.leftArmElbow);
		this.modelListeners.push(() => {
			leftArmPivot.position.x = this.slim ? 0.5 : 1;
		});
		leftArmPivot.position.y = 2;

		this.leftArm = new BodyPart(leftUpperArmMesh, leftUpperArm2Mesh);
		this.leftArm.name = "leftArm";
		this.leftArm.add(leftArmPivot);
		this.leftArm.position.x = 5;
		this.leftArm.position.y = -2;
		this.add(this.leftArm);

		// Right Leg
		const rightUpperLegBox = new BoxGeometry();
		const rightUpperLegMesh = new Mesh(rightUpperLegBox, this.layer1MaterialBiased);
		rightUpperLegMesh.scale.set(4, 5, 4);
		setSkinUVs(rightUpperLegBox, 0, 16, 4, 5, 4);
		rightUpperLegMesh.position.y = -2.5;

		const rightUpperLeg2Box = new BoxGeometry();
		const rightUpperLeg2Mesh = new Mesh(rightUpperLeg2Box, this.layer2MaterialBiased);
		rightUpperLeg2Mesh.scale.set(4.5, 5.5, 4.5);
		setSkinUVs(rightUpperLeg2Box, 0, 32, 4, 5, 4);
		rightUpperLeg2Mesh.position.y = -2.5;

		this.rightLegKnee = new Group();
		this.rightLegKnee.name = "rightLegKnee";
		this.rightLegKnee.position.y = -6;

		const rightKneeBox = new BoxGeometry();
		const rightKneeMesh = new Mesh(rightKneeBox, this.layer1MaterialBiased);
		rightKneeMesh.scale.set(4, 2, 4);
		setSkinUVs(rightKneeBox, 0, 21, 4, 2, 4);
		rightKneeMesh.position.y = 0;

		const rightKnee2Box = new BoxGeometry();
		const rightKnee2Mesh = new Mesh(rightKnee2Box, this.layer2MaterialBiased);
		rightKnee2Mesh.scale.set(4.5, 2.5, 4.5);
		setSkinUVs(rightKnee2Box, 0, 37, 4, 2, 4);
		rightKnee2Mesh.position.y = 0;

		this.rightLegJoint = new BodyPart(rightKneeMesh, rightKnee2Mesh);
		this.rightLegJoint.name = "rightLegJoint";
		this.rightLegJoint.add(rightKneeMesh, rightKnee2Mesh);
		this.rightLegKnee.add(this.rightLegJoint);

		const rightLowerLegBox = new BoxGeometry();
		const rightLowerLegMesh = new Mesh(rightLowerLegBox, this.layer1MaterialBiased);
		rightLowerLegMesh.scale.set(4, 5, 4);
		setSkinUVs(rightLowerLegBox, 0, 23, 4, 5, 4);
		rightLowerLegMesh.position.y = -2.5;

		const rightLowerLeg2Box = new BoxGeometry();
		const rightLowerLeg2Mesh = new Mesh(rightLowerLeg2Box, this.layer2MaterialBiased);
		rightLowerLeg2Mesh.scale.set(4.5, 5.5, 4.5);
		setSkinUVs(rightLowerLeg2Box, 0, 39, 4, 5, 4);
		rightLowerLeg2Mesh.position.y = -2.5;

		this.rightLegLower = new BodyPart(rightLowerLegMesh, rightLowerLeg2Mesh);
		this.rightLegLower.name = "rightLegLower";
		this.rightLegLower.position.y = -1;
		this.rightLegLower.add(rightLowerLegMesh, rightLowerLeg2Mesh);
		const rightFootBox = new BoxGeometry(4, 4, 4);
		setSkinUVs(rightFootBox, 0, 24, 4, 4, 4);
		const rightFootMesh = new Mesh(rightFootBox, this.layer1MaterialBiased);
		rightFootMesh.position.y = -2;

		const rightFoot2Box = new BoxGeometry(4.5, 4.5, 4.5);
		setSkinUVs(rightFoot2Box, 0, 40, 4, 4, 4);
		const rightFoot2Mesh = new Mesh(rightFoot2Box, this.layer2MaterialBiased);
		rightFoot2Mesh.position.y = -2;

		this.rightFoot = new BodyPart(rightFootMesh, rightFoot2Mesh);
		this.rightFoot.name = "rightFoot";
<<<<<<< HEAD
		this.rightFoot.position.y = -5;
=======
		this.rightFoot.position.y = -6;
		this.rightFoot.add(rightFootMesh, rightFoot2Mesh);
>>>>>>> efc954f4
		this.rightLegLower.add(this.rightFoot);
		this.rightLegKnee.add(this.rightLegLower);

		this.rightLeg = new BodyPart(rightUpperLegMesh, rightUpperLeg2Mesh);
		this.rightLeg.name = "rightLeg";
		this.rightLeg.add(rightUpperLegMesh, rightUpperLeg2Mesh, this.rightLegKnee);
		this.rightLeg.position.x = -1.9;
		this.rightLeg.position.y = -12;
		this.rightLeg.position.z = -0.1;
		this.add(this.rightLeg);

		// Left Leg
		const leftUpperLegBox = new BoxGeometry();
		const leftUpperLegMesh = new Mesh(leftUpperLegBox, this.layer1MaterialBiased);
		leftUpperLegMesh.scale.set(4, 5, 4);
		setSkinUVs(leftUpperLegBox, 16, 48, 4, 5, 4);
		leftUpperLegMesh.position.y = -2.5;

		const leftUpperLeg2Box = new BoxGeometry();
		const leftUpperLeg2Mesh = new Mesh(leftUpperLeg2Box, this.layer2MaterialBiased);
		leftUpperLeg2Mesh.scale.set(4.5, 5.5, 4.5);
		setSkinUVs(leftUpperLeg2Box, 0, 48, 4, 5, 4);
		leftUpperLeg2Mesh.position.y = -2.5;

		this.leftLegKnee = new Group();
		this.leftLegKnee.name = "leftLegKnee";
		this.leftLegKnee.position.y = -6;

		const leftKneeBox = new BoxGeometry();
		const leftKneeMesh = new Mesh(leftKneeBox, this.layer1MaterialBiased);
		leftKneeMesh.scale.set(4, 2, 4);
		setSkinUVs(leftKneeBox, 16, 53, 4, 2, 4);
		leftKneeMesh.position.y = 0;

		const leftKnee2Box = new BoxGeometry();
		const leftKnee2Mesh = new Mesh(leftKnee2Box, this.layer2MaterialBiased);
		leftKnee2Mesh.scale.set(4.5, 2.5, 4.5);
		setSkinUVs(leftKnee2Box, 0, 53, 4, 2, 4);
		leftKnee2Mesh.position.y = 0;

		this.leftLegJoint = new BodyPart(leftKneeMesh, leftKnee2Mesh);
		this.leftLegJoint.name = "leftLegJoint";
		this.leftLegJoint.add(leftKneeMesh, leftKnee2Mesh);
		this.leftLegKnee.add(this.leftLegJoint);

		const leftLowerLegBox = new BoxGeometry();
		const leftLowerLegMesh = new Mesh(leftLowerLegBox, this.layer1MaterialBiased);
		leftLowerLegMesh.scale.set(4, 5, 4);
		setSkinUVs(leftLowerLegBox, 16, 55, 4, 5, 4);
		leftLowerLegMesh.position.y = -2.5;

		const leftLowerLeg2Box = new BoxGeometry();
		const leftLowerLeg2Mesh = new Mesh(leftLowerLeg2Box, this.layer2MaterialBiased);
		leftLowerLeg2Mesh.scale.set(4.5, 5.5, 4.5);
		setSkinUVs(leftLowerLeg2Box, 0, 55, 4, 5, 4);
		leftLowerLeg2Mesh.position.y = -2.5;

		this.leftLegLower = new BodyPart(leftLowerLegMesh, leftLowerLeg2Mesh);
		this.leftLegLower.name = "leftLegLower";
		this.leftLegLower.position.y = -1;
		this.leftLegLower.add(leftLowerLegMesh, leftLowerLeg2Mesh);
		const leftFootBox = new BoxGeometry(4, 4, 4);
		setSkinUVs(leftFootBox, 16, 56, 4, 4, 4);
		const leftFootMesh = new Mesh(leftFootBox, this.layer1MaterialBiased);
		leftFootMesh.position.y = -2;

		const leftFoot2Box = new BoxGeometry(4.5, 4.5, 4.5);
		setSkinUVs(leftFoot2Box, 0, 56, 4, 4, 4);
		const leftFoot2Mesh = new Mesh(leftFoot2Box, this.layer2MaterialBiased);
		leftFoot2Mesh.position.y = -2;

		this.leftFoot = new BodyPart(leftFootMesh, leftFoot2Mesh);
		this.leftFoot.name = "leftFoot";
<<<<<<< HEAD
		this.leftFoot.position.y = -5;
=======
		this.leftFoot.position.y = -6;
		this.leftFoot.add(leftFootMesh, leftFoot2Mesh);
>>>>>>> efc954f4
		this.leftLegLower.add(this.leftFoot);
		this.leftLegKnee.add(this.leftLegLower);

		this.leftLeg = new BodyPart(leftUpperLegMesh, leftUpperLeg2Mesh);
		this.leftLeg.name = "leftLeg";
		this.leftLeg.add(leftUpperLegMesh, leftUpperLeg2Mesh, this.leftLegKnee);
		this.leftLeg.position.x = 1.9;
		this.leftLeg.position.y = -12;
		this.leftLeg.position.z = -0.1;
		this.add(this.leftLeg);

		this.modelType = "default";
	}

	get map(): Texture | null {
		return this._map;
	}

	set map(newMap: Texture | null) {
		this._map = newMap;

		this.layer1Material.map = newMap;
		this.layer1Material.needsUpdate = true;

		this.layer1MaterialBiased.map = newMap;
		this.layer1MaterialBiased.needsUpdate = true;

		this.layer2Material.map = newMap;
		this.layer2Material.needsUpdate = true;

		this.layer2MaterialBiased.map = newMap;
		this.layer2MaterialBiased.needsUpdate = true;
	}

	get modelType(): ModelType {
		return this.slim ? "slim" : "default";
	}

	set modelType(value: ModelType) {
		this.slim = value === "slim";
		this.modelListeners.forEach(listener => listener());
	}

	private getBodyParts(): Array<BodyPart> {
		const parts: Array<BodyPart> = [];
		this.traverse(obj => {
			if (obj !== this && obj instanceof BodyPart) {
				parts.push(obj);
			}
		});
		return parts;
	}

	setInnerLayerVisible(value: boolean): void {
		this.getBodyParts().forEach(part => (part.innerLayer.visible = value));
	}

	setOuterLayerVisible(value: boolean): void {
		this.getBodyParts().forEach(part => (part.outerLayer.visible = value));
	}

	resetJoints(): void {
		this.head.rotation.set(0, 0, 0);
		this.leftArm.rotation.set(0, 0, 0);
		this.rightArm.rotation.set(0, 0, 0);
		this.leftLeg.rotation.set(0, 0, 0);
		this.rightLeg.rotation.set(0, 0, 0);
		this.rightHand.rotation.set(0, 0, 0);
		this.leftHand.rotation.set(0, 0, 0);
		this.rightFoot.rotation.set(0, 0, 0);
		this.leftFoot.rotation.set(0, 0, 0);
		this.rightArmElbow.rotation.set(0, 0, 0);
		this.leftArmElbow.rotation.set(0, 0, 0);
		this.rightLegKnee.rotation.set(0, 0, 0);
		this.leftLegKnee.rotation.set(0, 0, 0);
		this.rightArmElbow.position.set(0, -6, 0);
		this.leftArmElbow.position.set(0, -6, 0);
		this.rightLegKnee.position.set(0, -6, 0);
		this.leftLegKnee.position.set(0, -6, 0);
		(this.rightArm.innerLayer as Mesh).position.set(0, -2.5, 0);
		(this.rightArm.outerLayer as Mesh).position.set(0, -2.5, 0);
		(this.leftArm.innerLayer as Mesh).position.set(0, -2.5, 0);
		(this.leftArm.outerLayer as Mesh).position.set(0, -2.5, 0);
		this.rightArmJoint.rotation.set(0, 0, 0);
		this.rightArmJoint.position.set(0, 0, 0);
		(this.rightArmJoint.innerLayer as Mesh).position.set(0, 0, 0);
		(this.rightArmJoint.outerLayer as Mesh).position.set(0, 0, 0);
		this.leftArmJoint.rotation.set(0, 0, 0);
		this.leftArmJoint.position.set(0, 0, 0);
		(this.leftArmJoint.innerLayer as Mesh).position.set(0, 0, 0);
		(this.leftArmJoint.outerLayer as Mesh).position.set(0, 0, 0);
		this.rightLegJoint.rotation.set(0, 0, 0);
		this.rightLegJoint.position.set(0, 0, 0);
		(this.rightLegJoint.innerLayer as Mesh).position.set(0, 0, 0);
		(this.rightLegJoint.outerLayer as Mesh).position.set(0, 0, 0);
		this.leftLegJoint.rotation.set(0, 0, 0);
		this.leftLegJoint.position.set(0, 0, 0);
		(this.leftLegJoint.innerLayer as Mesh).position.set(0, 0, 0);
		(this.leftLegJoint.outerLayer as Mesh).position.set(0, 0, 0);
		this.rightArmLower.rotation.set(0, 0, 0);
		this.rightArmLower.position.set(0, -1, 0);
		(this.rightArmLower.innerLayer as Mesh).position.set(0, -2.5, 0);
		(this.rightArmLower.outerLayer as Mesh).position.set(0, -2.5, 0);
		this.rightHand.position.set(0, -5, 0);
		this.leftArmLower.rotation.set(0, 0, 0);
		this.leftArmLower.position.set(0, -1, 0);
		(this.leftArmLower.innerLayer as Mesh).position.set(0, -2.5, 0);
		(this.leftArmLower.outerLayer as Mesh).position.set(0, -2.5, 0);
		this.leftHand.position.set(0, -5, 0);
		this.rightLegLower.rotation.set(0, 0, 0);
		this.rightLegLower.position.set(0, -1, 0);
		(this.rightLeg.innerLayer as Mesh).position.set(0, -2.5, 0);
		(this.rightLeg.outerLayer as Mesh).position.set(0, -2.5, 0);
		(this.rightLegLower.innerLayer as Mesh).position.set(0, -2.5, 0);
		(this.rightLegLower.outerLayer as Mesh).position.set(0, -2.5, 0);
		this.rightFoot.position.set(0, -5, 0);
		this.leftLegLower.rotation.set(0, 0, 0);
		this.leftLegLower.position.set(0, -1, 0);
		(this.leftLeg.innerLayer as Mesh).position.set(0, -2.5, 0);
		(this.leftLeg.outerLayer as Mesh).position.set(0, -2.5, 0);
		(this.leftLegLower.innerLayer as Mesh).position.set(0, -2.5, 0);
		(this.leftLegLower.outerLayer as Mesh).position.set(0, -2.5, 0);
		this.leftFoot.position.set(0, -5, 0);
		this.body.rotation.set(0, 0, 0);
		this.head.position.y = 0;
		this.body.position.y = -6;
		this.body.position.z = 0;
		this.rightArm.position.x = -5;
		this.rightArm.position.y = -2;
		this.rightArm.position.z = 0;
		this.leftArm.position.x = 5;
		this.leftArm.position.y = -2;
		this.leftArm.position.z = 0;
		this.rightLeg.position.x = -1.9;
		this.rightLeg.position.y = -12;
		this.rightLeg.position.z = -0.1;
		this.leftLeg.position.x = 1.9;
		this.leftLeg.position.y = -12;
		this.leftLeg.position.z = -0.1;
	}
}

export class CapeObject extends Group {
	readonly cape: Mesh;

	private material: MeshStandardMaterial;

	constructor() {
		super();

		this.material = new MeshStandardMaterial({
			side: DoubleSide,
			transparent: true,
			alphaTest: 1e-5,
		});

		// +z (front) - inside of cape
		// -z (back) - outside of cape
		const capeBox = new BoxGeometry(10, 16, 1);
		setCapeUVs(capeBox, 0, 0, 10, 16, 1);
		this.cape = new Mesh(capeBox, this.material);
		this.cape.position.y = -8;
		this.cape.position.z = 0.5;
		this.add(this.cape);
	}

	get map(): Texture | null {
		return this.material.map;
	}

	set map(newMap: Texture | null) {
		this.material.map = newMap;
		this.material.needsUpdate = true;
	}
}

export class ElytraObject extends Group {
	readonly leftWing: Group;
	readonly rightWing: Group;

	private material: MeshStandardMaterial;

	constructor() {
		super();

		this.material = new MeshStandardMaterial({
			side: DoubleSide,
			transparent: true,
			alphaTest: 1e-5,
		});

		const leftWingBox = new BoxGeometry(12, 22, 4);
		setCapeUVs(leftWingBox, 22, 0, 10, 20, 2);
		const leftWingMesh = new Mesh(leftWingBox, this.material);
		leftWingMesh.position.x = -5;
		leftWingMesh.position.y = -10;
		leftWingMesh.position.z = -1;
		this.leftWing = new Group();
		this.leftWing.add(leftWingMesh);
		this.add(this.leftWing);

		const rightWingBox = new BoxGeometry(12, 22, 4);
		setCapeUVs(rightWingBox, 22, 0, 10, 20, 2);
		const rightWingMesh = new Mesh(rightWingBox, this.material);
		rightWingMesh.scale.x = -1;
		rightWingMesh.position.x = 5;
		rightWingMesh.position.y = -10;
		rightWingMesh.position.z = -1;
		this.rightWing = new Group();
		this.rightWing.add(rightWingMesh);
		this.add(this.rightWing);

		this.leftWing.position.x = 5;
		this.leftWing.rotation.x = 0.2617994;
		this.resetJoints();
	}

	resetJoints(): void {
		this.leftWing.rotation.y = 0.01; // to avoid z-fighting
		this.leftWing.rotation.z = 0.2617994;
		this.updateRightWing();
	}

	/**
	 * Mirrors the position & rotation of left wing,
	 * and apply them to the right wing.
	 */
	updateRightWing(): void {
		this.rightWing.position.x = -this.leftWing.position.x;
		this.rightWing.position.y = this.leftWing.position.y;
		this.rightWing.rotation.x = this.leftWing.rotation.x;
		this.rightWing.rotation.y = -this.leftWing.rotation.y;
		this.rightWing.rotation.z = -this.leftWing.rotation.z;
	}

	get map(): Texture | null {
		return this.material.map;
	}

	set map(newMap: Texture | null) {
		this.material.map = newMap;
		this.material.needsUpdate = true;
	}
}

export class EarsObject extends Group {
	readonly rightEar: Mesh;
	readonly leftEar: Mesh;

	private material: MeshStandardMaterial;

	constructor() {
		super();

		this.material = new MeshStandardMaterial({
			side: FrontSide,
		});
		const earBox = new BoxGeometry(8, 8, 4 / 3);
		setUVs(earBox, 0, 0, 6, 6, 1, 14, 7);

		this.rightEar = new Mesh(earBox, this.material);
		this.rightEar.name = "rightEar";
		this.rightEar.position.x = -6;
		this.add(this.rightEar);

		this.leftEar = new Mesh(earBox, this.material);
		this.leftEar.name = "leftEar";
		this.leftEar.position.x = 6;
		this.add(this.leftEar);
	}

	get map(): Texture | null {
		return this.material.map;
	}

	set map(newMap: Texture | null) {
		this.material.map = newMap;
		this.material.needsUpdate = true;
	}
}

export type BackEquipment = "cape" | "elytra";

const CapeDefaultAngle = (10.8 * Math.PI) / 180;

export class PlayerObject extends Group {
	readonly skin: SkinObject;
	readonly cape: CapeObject;
	readonly elytra: ElytraObject;
	readonly ears: EarsObject;

	constructor() {
		super();

		this.skin = new SkinObject();
		this.skin.name = "skin";
		this.skin.position.y = 8;
		this.add(this.skin);

		this.cape = new CapeObject();
		this.cape.name = "cape";
		this.cape.position.y = 8;
		this.cape.position.z = -2;
		this.cape.rotation.x = CapeDefaultAngle;
		this.cape.rotation.y = Math.PI;
		this.add(this.cape);

		this.elytra = new ElytraObject();
		this.elytra.name = "elytra";
		this.elytra.position.y = 8;
		this.elytra.position.z = -2;
		this.elytra.visible = false;
		this.add(this.elytra);

		this.ears = new EarsObject();
		this.ears.name = "ears";
		this.ears.position.y = 10;
		this.ears.position.z = 2 / 3;
		this.ears.visible = false;
		this.skin.head.add(this.ears);
	}

	get backEquipment(): BackEquipment | null {
		if (this.cape.visible) {
			return "cape";
		} else if (this.elytra.visible) {
			return "elytra";
		} else {
			return null;
		}
	}

	set backEquipment(value: BackEquipment | null) {
		this.cape.visible = value === "cape";
		this.elytra.visible = value === "elytra";
	}

	resetJoints(): void {
		this.skin.resetJoints();
		this.cape.rotation.x = CapeDefaultAngle;
		this.cape.position.y = 8;
		this.cape.position.z = -2;
		this.elytra.position.y = 8;
		this.elytra.position.z = -2;
		this.elytra.rotation.x = 0;
		this.elytra.resetJoints();
	}
}<|MERGE_RESOLUTION|>--- conflicted
+++ resolved
@@ -262,12 +262,7 @@
 
 		this.rightHand = new BodyPart(rightHandMesh, rightHand2Mesh);
 		this.rightHand.name = "rightHand";
-<<<<<<< HEAD
 		this.rightHand.position.y = -5;
-=======
-		this.rightHand.position.y = -6;
-		this.rightHand.add(rightHandMesh, rightHand2Mesh);
->>>>>>> efc954f4
 		this.rightArmLower.add(this.rightHand);
 		this.rightArmElbow.add(this.rightArmLower);
 
@@ -371,12 +366,7 @@
 
 		this.leftHand = new BodyPart(leftHandMesh, leftHand2Mesh);
 		this.leftHand.name = "leftHand";
-<<<<<<< HEAD
 		this.leftHand.position.y = -5;
-=======
-		this.leftHand.position.y = -6;
-		this.leftHand.add(leftHandMesh, leftHand2Mesh);
->>>>>>> efc954f4
 		this.leftArmLower.add(this.leftHand);
 		this.leftArmElbow.add(this.leftArmLower);
 
@@ -456,12 +446,7 @@
 
 		this.rightFoot = new BodyPart(rightFootMesh, rightFoot2Mesh);
 		this.rightFoot.name = "rightFoot";
-<<<<<<< HEAD
 		this.rightFoot.position.y = -5;
-=======
-		this.rightFoot.position.y = -6;
-		this.rightFoot.add(rightFootMesh, rightFoot2Mesh);
->>>>>>> efc954f4
 		this.rightLegLower.add(this.rightFoot);
 		this.rightLegKnee.add(this.rightLegLower);
 
@@ -535,12 +520,7 @@
 
 		this.leftFoot = new BodyPart(leftFootMesh, leftFoot2Mesh);
 		this.leftFoot.name = "leftFoot";
-<<<<<<< HEAD
 		this.leftFoot.position.y = -5;
-=======
-		this.leftFoot.position.y = -6;
-		this.leftFoot.add(leftFootMesh, leftFoot2Mesh);
->>>>>>> efc954f4
 		this.leftLegLower.add(this.leftFoot);
 		this.leftLegKnee.add(this.leftLegLower);
 
