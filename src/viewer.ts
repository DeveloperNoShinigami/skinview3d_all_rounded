import {
	inferModelType,
	isTextureSource,
	loadCapeToCanvas,
	loadEarsToCanvas,
	loadEarsToCanvasFromSkin,
	loadImage,
	loadSkinToCanvas,
	type ModelType,
	type RemoteImage,
	type TextureSource,
} from "skinview-utils";
import {
	Color,
	type ColorRepresentation,
	PointLight,
	EquirectangularReflectionMapping,
	Group,
	NearestFilter,
	PerspectiveCamera,
	Scene,
	Texture,
	Vector2,
	WebGLRenderer,
	AmbientLight,
	type Mapping,
	CanvasTexture,
	WebGLRenderTarget,
	FloatType,
	DepthTexture,
	Clock,
	Object3D,
	ColorManagement,
} from "three";
import { OrbitControls } from "three/examples/jsm/controls/OrbitControls.js";
import { EffectComposer } from "three/examples/jsm/postprocessing/EffectComposer.js";
import { FullScreenQuad } from "three/examples/jsm/postprocessing/Pass.js";
import { RenderPass } from "three/examples/jsm/postprocessing/RenderPass.js";
import { ShaderPass } from "three/examples/jsm/postprocessing/ShaderPass.js";
import { FXAAShader } from "three/examples/jsm/shaders/FXAAShader.js";
import { PlayerAnimation } from "./animation.js";
import { type BackEquipment, PlayerObject } from "./model.js";
import { NameTagObject } from "./nametag.js";

export interface LoadOptions {
	/**
	 * Whether to make the object visible after the texture is loaded.
	 *
	 * @defaultValue `true`
	 */
	makeVisible?: boolean;
}

export interface SkinLoadOptions extends LoadOptions {
	/**
	 * The model of the player (`"default"` for normal arms, and `"slim"` for slim arms).
	 *
	 * When set to `"auto-detect"`, the model will be inferred from the skin texture.
	 *
	 * @defaultValue `"auto-detect"`
	 */
	model?: ModelType | "auto-detect";

	/**
	 * Whether to display the ears drawn on the skin texture.
	 *
	 * - `true` - Display the ears drawn on the skin texture.
	 * - `"load-only"` - Loads the ear texture, but do not make them visible.
	 *   You can make them visible later by setting `PlayerObject.ears.visible` to `true`.
	 * - `false` - Do not load or show the ears.
	 *
	 * @defaultValue `false`
	 */
	ears?: boolean | "load-only";
}

export interface CapeLoadOptions extends LoadOptions {
	/**
	 * The equipment (`"cape"` or `"elytra"`) to show when the cape texture is loaded.
	 *
	 * If `makeVisible` is set to false, this option will have no effect.
	 *
	 * @defaultValue `"cape"`
	 */
	backEquipment?: BackEquipment;
}

export interface EarsLoadOptions extends LoadOptions {
	/**
	 * The type of the provided ear texture.
	 *
	 * - `"standalone"` means the provided texture is a 14x7 image that only contains the ears.
	 * - `"skin"` means the provided texture is a skin texture with ears, and we will use its ear part.
	 *
	 * @defaultValue `"standalone"`
	 */
	textureType?: "standalone" | "skin";
}

export interface SkinViewerOptions {
	/**
	 * The canvas where the renderer draws its output.
	 *
	 * @defaultValue If unspecified, a new canvas element will be created.
	 */
	canvas?: HTMLCanvasElement;

	/**
	 * The CSS width of the canvas.
	 */
	width?: number;

	/**
	 * The CSS height of the canvas.
	 */
	height?: number;

	/**
	 * The pixel ratio of the canvas.
	 *
	 * When set to `"match-device"`, the current device pixel ratio will be used,
	 * and it will be automatically updated when the device pixel ratio changes.
	 *
	 * @defaultValue `"match-device"`
	 */
	pixelRatio?: number | "match-device";

	/**
	 * The skin texture of the player.
	 *
	 * @defaultValue If unspecified, the skin will be invisible.
	 */
	skin?: RemoteImage | TextureSource | File | Blob;

	/**
	 * The model of the player (`"default"` for normal arms, and `"slim"` for slim arms).
	 *
	 * When set to `"auto-detect"`, the model will be inferred from the skin texture.
	 *
	 * If the `skin` option is not specified, this option will have no effect.
	 *
	 * @defaultValue `"auto-detect"`
	 */
	model?: ModelType | "auto-detect";

	/**
	 * The cape texture of the player.
	 *
	 * @defaultValue If unspecified, the cape will be invisible.
	 */
	cape?: RemoteImage | TextureSource | File | Blob;

	/**
	 * The ear texture of the player.
	 *
	 * When set to `"current-skin"`, the ears drawn on the current skin texture (as is specified in the `skin` option) will be shown.
	 *
	 * To use an individual ear texture, you have to specify the `textureType` and the `source` option.
	 * `source` is the texture to use, and `textureType` can be either `"standalone"` or `"skin"`:
	 *   - `"standalone"` means the provided texture is a 14x7 image that only contains the ears.
	 *   - `"skin"` means the provided texture is a skin texture with ears, and we will show its ear part.
	 *
	 * @defaultValue If unspecified, the ears will be invisible.
	 */
	ears?:
		| "current-skin"
		| {
				textureType: "standalone" | "skin";
				source: RemoteImage | TextureSource | File | Blob;
		  };

	/**
	 * Whether to preserve the buffers until manually cleared or overwritten.
	 *
	 * @defaultValue `false`
	 */
	preserveDrawingBuffer?: boolean;

	/**
	 * Whether to pause the rendering and animation loop.
	 *
	 * @defaultValue `false`
	 */
	renderPaused?: boolean;

	/**
	 * The background of the scene.
	 *
	 * @defaultValue transparent
	 */
	background?: ColorRepresentation | Texture;

	/**
	 * The panorama background to use.
	 *
	 * This option overrides the `background` option.
	 */
	panorama?: RemoteImage | TextureSource;

	/**
	 * Camera vertical field of view, in degrees.
	 *
	 * The distance between the player and the camera will be automatically computed from `fov` and `zoom`.
	 *
	 * @defaultValue `50`
	 *
	 * @see {@link SkinViewer.adjustCameraDistance}
	 */
	fov?: number;

	/**
	 * Zoom ratio of the player.
	 *
	 * This value affects the distance between the object and the camera.
	 * When set to `1.0`, the top edge of the player's head coincides with the edge of the canvas.
	 *
	 * The distance between the player and the camera will be automatically computed from `fov` and `zoom`.
	 *
	 * @defaultValue `0.9`
	 *
	 * @see {@link SkinViewer.adjustCameraDistance}
	 */
	zoom?: number;

	/**
	 * Whether to enable mouse control function.
	 *
	 * This function is implemented using {@link OrbitControls}.
	 * By default, zooming and rotating are enabled, and panning is disabled.
	 *
	 * @defaultValue `true`
	 */
	enableControls?: boolean;

	/**
	 * The animation to play on the player.
	 *
	 * @defaultValue If unspecified, no animation will be played.
	 */
	animation?: PlayerAnimation;

	/**
	 * The name tag to display above the player.
	 *
	 * @defaultValue If unspecified, no name tag will be displayed.
	 * @see {@link SkinViewer.nameTag}
	 */
	nameTag?: NameTagObject | string;
}

/**
 * The SkinViewer renders the player on a canvas.
 */
export class SkinViewer {
	/**
	 * The canvas where the renderer draws its output.
	 */
	readonly canvas: HTMLCanvasElement;

	readonly scene: Scene;

	readonly camera: PerspectiveCamera;

	readonly renderer: WebGLRenderer;

	/**
	 * The OrbitControls component which is used to implement the mouse control function.
	 *
	 * @see {@link https://threejs.org/docs/#examples/en/controls/OrbitControls | OrbitControls - three.js docs}
	 */
	readonly controls: OrbitControls;

	/**
	 * All player objects in the scene. The first entry is used for backward compatibility.
	 */
	readonly players: PlayerObject[];

	/**
	 * The default player object for backward compatibility.
	 */
	get playerObject(): PlayerObject {
		return this.players[0];
	}

	/**
	 * A group that wraps the player object.
	 * It is used to center the player in the world.
	 */
	readonly playerWrapper: Group;

	readonly globalLight: AmbientLight = new AmbientLight(0xffffff, 3);
	readonly cameraLight: PointLight = new PointLight(0xffffff, 0.6);

	readonly composer: EffectComposer;
	readonly renderPass: RenderPass;
	readonly fxaaPass: ShaderPass;

	private skinCanvases: Map<PlayerObject, HTMLCanvasElement> = new Map();
	private capeCanvases: Map<PlayerObject, HTMLCanvasElement> = new Map();
	private earsCanvases: Map<PlayerObject, HTMLCanvasElement> = new Map();
	private skinTextures: Map<PlayerObject, Texture | null> = new Map();
	private capeTextures: Map<PlayerObject, Texture | null> = new Map();
	private earsTextures: Map<PlayerObject, Texture | null> = new Map();
	private backgroundTexture: Texture | null = null;

	get skinCanvas(): HTMLCanvasElement {
		return this.skinCanvases.get(this.playerObject) as HTMLCanvasElement;
	}

	get capeCanvas(): HTMLCanvasElement {
		return this.capeCanvases.get(this.playerObject) as HTMLCanvasElement;
	}

	get earsCanvas(): HTMLCanvasElement {
		return this.earsCanvases.get(this.playerObject) as HTMLCanvasElement;
	}

	private _disposed: boolean = false;
	private _renderPaused: boolean = false;
	private _zoom: number;
	private isUserRotating: boolean = false;

	/**
	 * Whether to rotate the player along the y axis.
	 *
	 * @defaultValue `false`
	 */
	autoRotate: boolean = false;

	/**
	 * The angular velocity of the player, in rad/s.
	 *
	 * @defaultValue `1.0`
	 * @see {@link autoRotate}
	 */
	autoRotateSpeed: number = 1.0;

	private animations: Map<PlayerObject, PlayerAnimation>;
	private clock: Clock;

	private animationID: number | null;
	private onContextLost: (event: Event) => void;
	private onContextRestored: () => void;

	private _pixelRatio: number | "match-device";
	private devicePixelRatioQuery: MediaQueryList | null;
	private onDevicePixelRatioChange: () => void;

	private _nameTag: NameTagObject | null = null;

	constructor(options: SkinViewerOptions = {}) {
		this.canvas = options.canvas === undefined ? document.createElement("canvas") : options.canvas;

		this.scene = new Scene();
		this.camera = new PerspectiveCamera();
		this.camera.add(this.cameraLight);
		this.scene.add(this.camera);
		this.scene.add(this.globalLight);
		ColorManagement.enabled = false;

		this.renderer = new WebGLRenderer({
			canvas: this.canvas,
			preserveDrawingBuffer: options.preserveDrawingBuffer === true, // default: false
		});

		this.onDevicePixelRatioChange = () => {
			this.renderer.setPixelRatio(window.devicePixelRatio);
			this.updateComposerSize();

			if (this._pixelRatio === "match-device") {
				this.devicePixelRatioQuery = matchMedia(`(resolution: ${window.devicePixelRatio}dppx)`);
				this.devicePixelRatioQuery.addEventListener("change", this.onDevicePixelRatioChange, { once: true });
			}
		};
		if (options.pixelRatio === undefined || options.pixelRatio === "match-device") {
			this._pixelRatio = "match-device";
			this.devicePixelRatioQuery = matchMedia(`(resolution: ${window.devicePixelRatio}dppx)`);
			this.devicePixelRatioQuery.addEventListener("change", this.onDevicePixelRatioChange, { once: true });
			this.renderer.setPixelRatio(window.devicePixelRatio);
		} else {
			this._pixelRatio = options.pixelRatio;
			this.devicePixelRatioQuery = null;
			this.renderer.setPixelRatio(options.pixelRatio);
		}

		this.renderer.setClearColor(0, 0);

		let renderTarget;
		if (this.renderer.capabilities.isWebGL2) {
			// Use float precision depth if possible
			// see https://github.com/bs-community/skinview3d/issues/111
			renderTarget = new WebGLRenderTarget(0, 0, {
				depthTexture: new DepthTexture(0, 0, FloatType),
			});
		}
		this.composer = new EffectComposer(this.renderer, renderTarget);
		this.renderPass = new RenderPass(this.scene, this.camera);
		this.fxaaPass = new ShaderPass(FXAAShader);
		this.composer.addPass(this.renderPass);
		this.composer.addPass(this.fxaaPass);

		const defaultPlayer = new PlayerObject();
		defaultPlayer.name = "player";
		defaultPlayer.skin.visible = false;
		defaultPlayer.cape.visible = false;
		this.players = [defaultPlayer];
		this.playerWrapper = new Group();
		this.playerWrapper.add(defaultPlayer);
		this.scene.add(this.playerWrapper);
		this.initPlayerData(defaultPlayer);

		this.controls = new OrbitControls(this.camera, this.canvas);
		this.controls.enablePan = false; // disable pan by default
		this.controls.minDistance = 10;
		this.controls.maxDistance = 256;

		if (options.enableControls === false) {
			this.controls.enabled = false;
		}

		if (options.skin !== undefined) {
			this.loadSkin(options.skin, {
				model: options.model,
				ears: options.ears === "current-skin",
			});
		}
		if (options.cape !== undefined) {
			this.loadCape(options.cape);
		}
		if (options.ears !== undefined && options.ears !== "current-skin") {
			this.loadEars(options.ears.source, {
				textureType: options.ears.textureType,
			});
		}
		if (options.width !== undefined) {
			this.width = options.width;
		}
		if (options.height !== undefined) {
			this.height = options.height;
		}
		if (options.background !== undefined) {
			this.background = options.background;
		}
		if (options.panorama !== undefined) {
			this.loadPanorama(options.panorama);
		}
		if (options.nameTag !== undefined) {
			this.nameTag = options.nameTag;
		}
		this.camera.position.z = 1;
		this._zoom = options.zoom === undefined ? 0.9 : options.zoom;
		this.fov = options.fov === undefined ? 50 : options.fov;

		this.animations = new Map();
		this.clock = new Clock();
		if (options.animation !== undefined && options.animation !== null) {
			options.animation.progress = 0;
			this.animations.set(this.playerObject, options.animation);
		}

		if (options.renderPaused === true) {
			this._renderPaused = true;
			this.animationID = null;
		} else {
			this.animationID = window.requestAnimationFrame(() => this.draw());
		}

		this.onContextLost = (event: Event) => {
			event.preventDefault();
			if (this.animationID !== null) {
				window.cancelAnimationFrame(this.animationID);
				this.animationID = null;
			}
		};

		this.onContextRestored = () => {
			this.renderer.setClearColor(0, 0); // Clear color might be lost
			if (!this._renderPaused && !this._disposed && this.animationID === null) {
				this.animationID = window.requestAnimationFrame(() => this.draw());
			}
		};

		this.canvas.addEventListener("webglcontextlost", this.onContextLost, false);
		this.canvas.addEventListener("webglcontextrestored", this.onContextRestored, false);
		this.canvas.addEventListener(
			"mousedown",
			() => {
				this.isUserRotating = true;
			},
			false
		);
		this.canvas.addEventListener(
			"mouseup",
			() => {
				this.isUserRotating = false;
			},
			false
		);
		this.canvas.addEventListener(
			"touchmove",
			e => {
				if (e.touches.length === 1) {
					this.isUserRotating = true;
				} else {
					this.isUserRotating = false;
				}
			},
			false
		);
		this.canvas.addEventListener(
			"touchend",
			() => {
				this.isUserRotating = false;
			},
			false
		);
	}

	private updateComposerSize(): void {
		this.composer.setSize(this.width, this.height);
		const pixelRatio = this.renderer.getPixelRatio();
		this.composer.setPixelRatio(pixelRatio);
		this.fxaaPass.material.uniforms["resolution"].value.x = 1 / (this.width * pixelRatio);
		this.fxaaPass.material.uniforms["resolution"].value.y = 1 / (this.height * pixelRatio);
	}

	private initPlayerData(player: PlayerObject): void {
		this.skinCanvases.set(player, document.createElement("canvas"));
		this.capeCanvases.set(player, document.createElement("canvas"));
		this.earsCanvases.set(player, document.createElement("canvas"));
		this.skinTextures.set(player, null);
		this.capeTextures.set(player, null);
		this.earsTextures.set(player, null);
	}

	private recreateSkinTexture(player: PlayerObject): void {
		const old = this.skinTextures.get(player);
		if (old !== null && old !== undefined) {
			old.dispose();
		}
		const canvas = this.skinCanvases.get(player) as HTMLCanvasElement;
		const texture = new CanvasTexture(canvas);
		texture.magFilter = NearestFilter;
		texture.minFilter = NearestFilter;
		player.skin.map = texture;
		this.skinTextures.set(player, texture);
	}

	private recreateCapeTexture(player: PlayerObject): void {
		const old = this.capeTextures.get(player);
		if (old !== null && old !== undefined) {
			old.dispose();
		}
		const canvas = this.capeCanvases.get(player) as HTMLCanvasElement;
		const texture = new CanvasTexture(canvas);
		texture.magFilter = NearestFilter;
		texture.minFilter = NearestFilter;
		player.cape.map = texture;
		player.elytra.map = texture;
		this.capeTextures.set(player, texture);
	}

	private recreateEarsTexture(player: PlayerObject): void {
		const old = this.earsTextures.get(player);
		if (old !== null && old !== undefined) {
			old.dispose();
		}
		const canvas = this.earsCanvases.get(player) as HTMLCanvasElement;
		const texture = new CanvasTexture(canvas);
		texture.magFilter = NearestFilter;
		texture.minFilter = NearestFilter;
		player.ears.map = texture;
		this.earsTextures.set(player, texture);
	}

	loadSkin(empty: null, options?: SkinLoadOptions, player?: PlayerObject): void;
	loadSkin<S extends TextureSource | RemoteImage | File | Blob>(
		source: S,
		options?: SkinLoadOptions,
		player?: PlayerObject
	): S extends TextureSource ? void : Promise<void>;

	loadSkin(
		source: TextureSource | RemoteImage | File | Blob | null,
		options: SkinLoadOptions = {},
		player: PlayerObject = this.playerObject
	): void | Promise<void> {
		const skinCanvas = this.skinCanvases.get(player) as HTMLCanvasElement;
		const earsCanvas = this.earsCanvases.get(player) as HTMLCanvasElement;
		if (source === null) {
			this.resetSkin(player);
		} else if (isTextureSource(source)) {
			loadSkinToCanvas(skinCanvas, source);
			this.recreateSkinTexture(player);

			if (options.model === undefined || options.model === "auto-detect") {
				player.skin.modelType = inferModelType(skinCanvas);
			} else {
				player.skin.modelType = options.model;
			}

			if (options.makeVisible !== false) {
				player.skin.visible = true;
			}

			if (options.ears === true || options.ears == "load-only") {
				loadEarsToCanvasFromSkin(earsCanvas, source);
				this.recreateEarsTexture(player);
				if (options.ears === true) {
					player.ears.visible = true;
				}
			}
		} else if (source instanceof File || source instanceof Blob) {
			const url = URL.createObjectURL(source);
			return loadImage(url)
				.then(image => this.loadSkin(image, options, player))
				.finally(() => URL.revokeObjectURL(url));
		} else {
			return loadImage(source).then(image => this.loadSkin(image, options, player));
		}
	}

	resetSkin(player: PlayerObject = this.playerObject): void {
		player.skin.visible = false;
		player.skin.map = null;
		const texture = this.skinTextures.get(player);
		if (texture !== null && texture !== undefined) {
			texture.dispose();
			this.skinTextures.set(player, null);
		}
	}

	loadCape(empty: null, options?: CapeLoadOptions, player?: PlayerObject): void;
	loadCape<S extends TextureSource | RemoteImage | File | Blob>(
		source: S,
		options?: CapeLoadOptions,
		player?: PlayerObject
	): S extends TextureSource ? void : Promise<void>;

	loadCape(
		source: TextureSource | RemoteImage | File | Blob | null,
		options: CapeLoadOptions = {},
		player: PlayerObject = this.playerObject
	): void | Promise<void> {
		const capeCanvas = this.capeCanvases.get(player) as HTMLCanvasElement;
		if (source === null) {
			this.resetCape(player);
		} else if (isTextureSource(source)) {
			loadCapeToCanvas(capeCanvas, source);
			this.recreateCapeTexture(player);

			if (options.makeVisible !== false) {
				player.backEquipment = options.backEquipment === undefined ? "cape" : options.backEquipment;
			}
		} else if (source instanceof File || source instanceof Blob) {
			const url = URL.createObjectURL(source);
			return loadImage(url)
				.then(image => this.loadCape(image, options, player))
				.finally(() => URL.revokeObjectURL(url));
		} else {
			return loadImage(source).then(image => this.loadCape(image, options, player));
		}
	}

	resetCape(player: PlayerObject = this.playerObject): void {
		player.backEquipment = null;
		player.cape.map = null;
		player.elytra.map = null;
		const texture = this.capeTextures.get(player);
		if (texture !== null && texture !== undefined) {
			texture.dispose();
			this.capeTextures.set(player, null);
		}
	}

	loadEars(empty: null, options?: EarsLoadOptions, player?: PlayerObject): void;
	loadEars<S extends TextureSource | RemoteImage | File | Blob>(
		source: S,
		options?: EarsLoadOptions,
		player?: PlayerObject
	): S extends TextureSource ? void : Promise<void>;

	loadEars(
		source: TextureSource | RemoteImage | File | Blob | null,
		options: EarsLoadOptions = {},
		player: PlayerObject = this.playerObject
	): void | Promise<void> {
		const earsCanvas = this.earsCanvases.get(player) as HTMLCanvasElement;
		if (source === null) {
			this.resetEars(player);
		} else if (isTextureSource(source)) {
			if (options.textureType === "skin") {
				loadEarsToCanvasFromSkin(earsCanvas, source);
			} else {
				loadEarsToCanvas(earsCanvas, source);
			}
			this.recreateEarsTexture(player);

			if (options.makeVisible !== false) {
				player.ears.visible = true;
			}
		} else if (source instanceof File || source instanceof Blob) {
			const url = URL.createObjectURL(source);
			return loadImage(url)
				.then(image => this.loadEars(image, options, player))
				.finally(() => URL.revokeObjectURL(url));
		} else {
			return loadImage(source).then(image => this.loadEars(image, options, player));
		}
	}

	resetEars(player: PlayerObject = this.playerObject): void {
		player.ears.visible = false;
		player.ears.map = null;
		const texture = this.earsTextures.get(player);
		if (texture !== null && texture !== undefined) {
			texture.dispose();
			this.earsTextures.set(player, null);
		}
	}

	addPlayer(options: SkinLoadOptions = {}): PlayerObject {
		const player = new PlayerObject();
		player.skin.visible = false;
		player.cape.visible = false;
		if (options.model !== undefined && options.model !== "auto-detect") {
			player.skin.modelType = options.model;
		}
		this.initPlayerData(player);
		this.players.push(player);
		this.playerWrapper.add(player);
		return player;
	}

	removePlayer(player: PlayerObject): void {
		const index = this.players.indexOf(player);
		if (index !== -1) {
			this.playerWrapper.remove(player);
			this.players.splice(index, 1);
			this.resetSkin(player);
			this.resetCape(player);
			this.resetEars(player);
			this.skinCanvases.delete(player);
			this.capeCanvases.delete(player);
			this.earsCanvases.delete(player);
			this.skinTextures.delete(player);
			this.capeTextures.delete(player);
			this.earsTextures.delete(player);
		}
	}

	loadPanorama<S extends TextureSource | RemoteImage>(source: S): S extends TextureSource ? void : Promise<void> {
		return this.loadBackground(source, EquirectangularReflectionMapping);
	}

	loadBackground<S extends TextureSource | RemoteImage>(
		source: S,
		mapping?: Mapping
	): S extends TextureSource ? void : Promise<void>;

	loadBackground<S extends TextureSource | RemoteImage>(source: S, mapping?: Mapping): void | Promise<void> {
		if (isTextureSource(source)) {
			if (this.backgroundTexture !== null) {
				this.backgroundTexture.dispose();
			}
			this.backgroundTexture = new Texture();
			this.backgroundTexture.image = source;
			if (mapping !== undefined) {
				this.backgroundTexture.mapping = mapping;
			}
			this.backgroundTexture.needsUpdate = true;
			this.scene.background = this.backgroundTexture;
		} else {
			return loadImage(source).then(image => this.loadBackground(image, mapping));
		}
	}

	private draw(): void {
		const dt = this.clock.getDelta();
<<<<<<< HEAD
		if (this._animation !== null) {
			for (const player of this.players) {
				this._animation.update(player, dt);
			}
=======
		for (const [player, animation] of this.animations) {
			animation.update(player, dt);
>>>>>>> 9d543a9a
		}
		if (this.autoRotate) {
			if (!(this.controls.enableRotate && this.isUserRotating)) {
				this.playerWrapper.rotation.y += dt * this.autoRotateSpeed;
			}
		}
		this.controls.update();
		this.render();
		this.animationID = window.requestAnimationFrame(() => this.draw());
	}

	/**
	 * Renders the scene to the canvas.
	 * This method does not change the animation progress.
	 */
	render(): void {
		this.composer.render();
	}

	setSize(width: number, height: number): void {
		this.camera.aspect = width / height;
		this.camera.updateProjectionMatrix();
		this.renderer.setSize(width, height);
		this.updateComposerSize();
	}

	dispose(): void {
		this._disposed = true;

		this.canvas.removeEventListener("webglcontextlost", this.onContextLost, false);
		this.canvas.removeEventListener("webglcontextrestored", this.onContextRestored, false);

		if (this.devicePixelRatioQuery !== null) {
			this.devicePixelRatioQuery.removeEventListener("change", this.onDevicePixelRatioChange);
			this.devicePixelRatioQuery = null;
		}

		if (this.animationID !== null) {
			window.cancelAnimationFrame(this.animationID);
			this.animationID = null;
		}

		this.controls.dispose();
		this.renderer.dispose();
		for (const player of this.players) {
			this.resetSkin(player);
			this.resetCape(player);
			this.resetEars(player);
		}
		this.background = null;
		(this.fxaaPass.fsQuad as FullScreenQuad).dispose();
	}

	get disposed(): boolean {
		return this._disposed;
	}

	/**
	 * Whether rendering and animations are paused.
	 * Setting this property to true will stop both rendering and animation loops.
	 * Setting it back to false will resume them.
	 */
	get renderPaused(): boolean {
		return this._renderPaused;
	}

	set renderPaused(value: boolean) {
		this._renderPaused = value;

		if (this._renderPaused && this.animationID !== null) {
			window.cancelAnimationFrame(this.animationID);
			this.animationID = null;
			this.clock.stop();
			this.clock.autoStart = true;
		} else if (
			!this._renderPaused &&
			!this._disposed &&
			!this.renderer.getContext().isContextLost() &&
			this.animationID == null
		) {
			this.animationID = window.requestAnimationFrame(() => this.draw());
		}
	}

	get width(): number {
		return this.renderer.getSize(new Vector2()).width;
	}

	set width(newWidth: number) {
		this.setSize(newWidth, this.height);
	}

	get height(): number {
		return this.renderer.getSize(new Vector2()).height;
	}

	set height(newHeight: number) {
		this.setSize(this.width, newHeight);
	}

	get background(): null | Color | Texture {
		return this.scene.background;
	}

	set background(value: null | ColorRepresentation | Texture) {
		if (value === null || value instanceof Color || value instanceof Texture) {
			this.scene.background = value;
		} else {
			this.scene.background = new Color(value);
		}
		if (this.backgroundTexture !== null && value !== this.backgroundTexture) {
			this.backgroundTexture.dispose();
			this.backgroundTexture = null;
		}
	}

	adjustCameraDistance(): void {
		let distance = 4.5 + 16.5 / Math.tan(((this.fov / 180) * Math.PI) / 2) / this.zoom;

		// limit distance between 10 ~ 256 (default min / max distance of OrbitControls)
		if (distance < 10) {
			distance = 10;
		} else if (distance > 256) {
			distance = 256;
		}

		this.camera.position.multiplyScalar(distance / this.camera.position.length());
		this.camera.updateProjectionMatrix();
	}

	resetCameraPose(): void {
		this.camera.position.set(0, 0, 1);
		this.camera.rotation.set(0, 0, 0);
		this.adjustCameraDistance();
	}

	get fov(): number {
		return this.camera.fov;
	}

	set fov(value: number) {
		this.camera.fov = value;
		this.adjustCameraDistance();
	}

	get zoom(): number {
		return this._zoom;
	}

	set zoom(value: number) {
		this._zoom = value;
		this.adjustCameraDistance();
	}

	get pixelRatio(): number | "match-device" {
		return this._pixelRatio;
	}

	set pixelRatio(newValue: number | "match-device") {
		if (newValue === "match-device") {
			if (this._pixelRatio !== "match-device") {
				this._pixelRatio = newValue;
				this.onDevicePixelRatioChange();
			}
		} else {
			if (this._pixelRatio === "match-device" && this.devicePixelRatioQuery !== null) {
				this.devicePixelRatioQuery.removeEventListener("change", this.onDevicePixelRatioChange);
				this.devicePixelRatioQuery = null;
			}
			this._pixelRatio = newValue;
			this.renderer.setPixelRatio(newValue);
			this.updateComposerSize();
		}
	}

	/**
	 * Returns the animation currently assigned to the given player, or `null` if none is playing.
	 */
	getAnimation(player: PlayerObject): PlayerAnimation | null {
		return this.animations.get(player) ?? null;
	}

<<<<<<< HEAD
	set animation(animation: PlayerAnimation | null) {
		if (this._animation !== animation) {
			for (const player of this.players) {
				player.resetJoints();
				player.position.set(0, 0, 0);
				player.rotation.set(0, 0, 0);
			}
=======
	/**
	 * Assigns an animation to the given player.
	 *
	 * Setting a different animation will reset the player's pose and the progress of the new animation before playing.
	 * Passing `null` will stop the current animation and reset the player's pose.
	 */
	setAnimation(player: PlayerObject, animation: PlayerAnimation | null): void {
		const current = this.animations.get(player) ?? null;
		if (current !== animation) {
			player.resetJoints();
			player.position.set(0, 0, 0);
			player.rotation.set(0, 0, 0);
>>>>>>> 9d543a9a
			this.clock.stop();
			this.clock.autoStart = true;
		}
		if (animation !== null) {
			animation.progress = 0;
			this.animations.set(player, animation);
		} else {
			this.animations.delete(player);
		}
	}

	/**
	 * The animation that is current playing on the primary player, or `null` if no animation is playing.
	 *
	 * Setting this property to a different value will change the current animation for the primary player.
	 * The player's pose and the progress of the new animation will be reset before playing.
	 *
	 * Setting this property to `null` will stop the current animation and reset the player's pose.
	 */
	get animation(): PlayerAnimation | null {
		return this.getAnimation(this.playerObject);
	}

	set animation(animation: PlayerAnimation | null) {
		this.setAnimation(this.playerObject, animation);
	}

	/**
	 * Instantiates the given animation class and assigns it to a player.
	 *
	 * @param cls - The animation class to instantiate.
	 * @param player - The player to assign the created animation to. Defaults to the primary player.
	 * @returns The created animation instance.
	 */
	loadAnimationClass(cls: typeof PlayerAnimation, player: PlayerObject = this.playerObject): PlayerAnimation {
		const animation = new (cls as new () => PlayerAnimation)();
		this.setAnimation(player, animation);
		return animation;
	}

	/**
	 * The name tag to display above the player, or `null` if there is none.
	 *
	 * When setting this property to a `string` value, a {@link NameTagObject}
	 * will be automatically created with default options.
	 *
	 * @example
	 * ```
	 * skinViewer.nameTag = "hello";
	 * skinViewer.nameTag = new NameTagObject("hello", { textStyle: "yellow" });
	 * skinViewer.nameTag = null;
	 * ```
	 */
	get nameTag(): NameTagObject | null {
		return this._nameTag;
	}

	set nameTag(newVal: NameTagObject | string | null) {
		if (this._nameTag !== null) {
			// Remove the old name tag from the scene
			this.playerWrapper.remove(this._nameTag);
		}

		if (newVal !== null) {
			if (!(newVal instanceof Object3D)) {
				newVal = new NameTagObject(newVal);
			}

			// Add the new name tag to the scene
			this.playerWrapper.add(newVal);
			// Set y position
			newVal.position.y = 20;
		}

		this._nameTag = newVal;
	}
}<|MERGE_RESOLUTION|>--- conflicted
+++ resolved
@@ -777,15 +777,10 @@
 
 	private draw(): void {
 		const dt = this.clock.getDelta();
-<<<<<<< HEAD
 		if (this._animation !== null) {
 			for (const player of this.players) {
 				this._animation.update(player, dt);
 			}
-=======
-		for (const [player, animation] of this.animations) {
-			animation.update(player, dt);
->>>>>>> 9d543a9a
 		}
 		if (this.autoRotate) {
 			if (!(this.controls.enableRotate && this.isUserRotating)) {
@@ -968,7 +963,6 @@
 		return this.animations.get(player) ?? null;
 	}
 
-<<<<<<< HEAD
 	set animation(animation: PlayerAnimation | null) {
 		if (this._animation !== animation) {
 			for (const player of this.players) {
@@ -976,20 +970,6 @@
 				player.position.set(0, 0, 0);
 				player.rotation.set(0, 0, 0);
 			}
-=======
-	/**
-	 * Assigns an animation to the given player.
-	 *
-	 * Setting a different animation will reset the player's pose and the progress of the new animation before playing.
-	 * Passing `null` will stop the current animation and reset the player's pose.
-	 */
-	setAnimation(player: PlayerObject, animation: PlayerAnimation | null): void {
-		const current = this.animations.get(player) ?? null;
-		if (current !== animation) {
-			player.resetJoints();
-			player.position.set(0, 0, 0);
-			player.rotation.set(0, 0, 0);
->>>>>>> 9d543a9a
 			this.clock.stop();
 			this.clock.autoStart = true;
 		}
