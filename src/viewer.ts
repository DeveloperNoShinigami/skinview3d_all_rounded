--- conflicted
+++ resolved
@@ -113,7 +113,6 @@
 		if (options.width) this.width = options.width;
 		if (options.height) this.height = options.height;
 
-<<<<<<< HEAD
 		window.requestAnimationFrame(() => this.draw());
 	}
 
@@ -121,23 +120,9 @@
 		if (this.disposed || this._renderPaused) {
 			return;
 		}
-		if (!this.animationPaused) {
-			this.animationTime++;
-			if (this.animation) {
-				invokeAnimation(this.animation, this.playerObject, this.animationTime / 100.0);
-			}
-		}
+		this.animations.runAnimationLoop(this.playerObject);
 		this.renderer.render(this.scene, this.camera);
 		window.requestAnimationFrame(() => this.draw());
-=======
-		const draw = () => {
-			if (this.disposed) return;
-			window.requestAnimationFrame(draw);
-			this.animations.runAnimationLoop(this.playerObject);
-			this.renderer.render(this.scene, this.camera);
-		};
-		draw();
->>>>>>> 4bfe27ce
 	}
 
 	setSize(width: number, height: number) {
