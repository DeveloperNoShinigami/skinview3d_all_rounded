--- conflicted
+++ resolved
@@ -344,7 +344,6 @@
 	autoRotateSpeed: number = 1.0;
 
 	/**
-<<<<<<< HEAD
 	 * Whether to automatically position players and adjust the camera so all players are visible.
 	 *
 	 * @defaultValue `true`
@@ -361,14 +360,6 @@
 			this.updateLayout();
 		}
 	}
-=======
-	 * Whether to automatically spread players and adjust the camera to fit all
-	 * of them into view.
-	 *
-	 * @defaultValue `false`
-	 */
-	autoFit: boolean = false;
->>>>>>> ba14262e
 
 	private animations: Map<PlayerObject, PlayerAnimation>;
 	private _animation: PlayerAnimation | null = null;
