import {
	inferModelType,
	isTextureSource,
	loadCapeToCanvas,
	loadEarsToCanvas,
	loadEarsToCanvasFromSkin,
	loadImage,
	loadSkinToCanvas,
	type ModelType,
	type RemoteImage,
	type TextureSource,
} from "skinview-utils";
import {
	Color,
	type ColorRepresentation,
	PointLight,
	EquirectangularReflectionMapping,
	Group,
	NearestFilter,
	PerspectiveCamera,
	Scene,
	Texture,
	Vector2,
	WebGLRenderer,
	AmbientLight,
	type Mapping,
	CanvasTexture,
	WebGLRenderTarget,
	FloatType,
	DepthTexture,
	Clock,
	Object3D,
	ColorManagement,
} from "three";
import { OrbitControls } from "three/examples/jsm/controls/OrbitControls.js";
import { EffectComposer } from "three/examples/jsm/postprocessing/EffectComposer.js";
import { FullScreenQuad } from "three/examples/jsm/postprocessing/Pass.js";
import { RenderPass } from "three/examples/jsm/postprocessing/RenderPass.js";
import { ShaderPass } from "three/examples/jsm/postprocessing/ShaderPass.js";
import { FXAAShader } from "three/examples/jsm/shaders/FXAAShader.js";
import { PlayerAnimation } from "./animation.js";
import { type BackEquipment, PlayerObject } from "./model.js";
import { NameTagObject } from "./nametag.js";

export interface LoadOptions {
	/**
	 * Whether to make the object visible after the texture is loaded.
	 *
	 * @defaultValue `true`
	 */
	makeVisible?: boolean;
}

export interface SkinLoadOptions extends LoadOptions {
	/**
	 * The model of the player (`"default"` for normal arms, and `"slim"` for slim arms).
	 *
	 * When set to `"auto-detect"`, the model will be inferred from the skin texture.
	 *
	 * @defaultValue `"auto-detect"`
	 */
	model?: ModelType | "auto-detect";

	/**
	 * Whether to display the ears drawn on the skin texture.
	 *
	 * - `true` - Display the ears drawn on the skin texture.
	 * - `"load-only"` - Loads the ear texture, but do not make them visible.
	 *   You can make them visible later by setting `PlayerObject.ears.visible` to `true`.
	 * - `false` - Do not load or show the ears.
	 *
	 * @defaultValue `false`
	 */
	ears?: boolean | "load-only";
}

export interface CapeLoadOptions extends LoadOptions {
	/**
	 * The equipment (`"cape"` or `"elytra"`) to show when the cape texture is loaded.
	 *
	 * If `makeVisible` is set to false, this option will have no effect.
	 *
	 * @defaultValue `"cape"`
	 */
	backEquipment?: BackEquipment;
}

export interface EarsLoadOptions extends LoadOptions {
	/**
	 * The type of the provided ear texture.
	 *
	 * - `"standalone"` means the provided texture is a 14x7 image that only contains the ears.
	 * - `"skin"` means the provided texture is a skin texture with ears, and we will use its ear part.
	 *
	 * @defaultValue `"standalone"`
	 */
	textureType?: "standalone" | "skin";
}

export interface SkinViewerOptions {
	/**
	 * The canvas where the renderer draws its output.
	 *
	 * @defaultValue If unspecified, a new canvas element will be created.
	 */
	canvas?: HTMLCanvasElement;

	/**
	 * The CSS width of the canvas.
	 */
	width?: number;

	/**
	 * The CSS height of the canvas.
	 */
	height?: number;

	/**
	 * The pixel ratio of the canvas.
	 *
	 * When set to `"match-device"`, the current device pixel ratio will be used,
	 * and it will be automatically updated when the device pixel ratio changes.
	 *
	 * @defaultValue `"match-device"`
	 */
	pixelRatio?: number | "match-device";

	/**
	 * The skin texture of the player.
	 *
	 * @defaultValue If unspecified, the skin will be invisible.
	 */
	skin?: RemoteImage | TextureSource | File | Blob;

	/**
	 * The model of the player (`"default"` for normal arms, and `"slim"` for slim arms).
	 *
	 * When set to `"auto-detect"`, the model will be inferred from the skin texture.
	 *
	 * If the `skin` option is not specified, this option will have no effect.
	 *
	 * @defaultValue `"auto-detect"`
	 */
	model?: ModelType | "auto-detect";

	/**
	 * The cape texture of the player.
	 *
	 * @defaultValue If unspecified, the cape will be invisible.
	 */
	cape?: RemoteImage | TextureSource | File | Blob;

	/**
	 * The ear texture of the player.
	 *
	 * When set to `"current-skin"`, the ears drawn on the current skin texture (as is specified in the `skin` option) will be shown.
	 *
	 * To use an individual ear texture, you have to specify the `textureType` and the `source` option.
	 * `source` is the texture to use, and `textureType` can be either `"standalone"` or `"skin"`:
	 *   - `"standalone"` means the provided texture is a 14x7 image that only contains the ears.
	 *   - `"skin"` means the provided texture is a skin texture with ears, and we will show its ear part.
	 *
	 * @defaultValue If unspecified, the ears will be invisible.
	 */
	ears?:
		| "current-skin"
		| {
				textureType: "standalone" | "skin";
				source: RemoteImage | TextureSource | File | Blob;
		  };

	/**
	 * Whether to preserve the buffers until manually cleared or overwritten.
	 *
	 * @defaultValue `false`
	 */
	preserveDrawingBuffer?: boolean;

	/**
	 * Whether to pause the rendering and animation loop.
	 *
	 * @defaultValue `false`
	 */
	renderPaused?: boolean;

	/**
	 * The background of the scene.
	 *
	 * @defaultValue transparent
	 */
	background?: ColorRepresentation | Texture;

	/**
	 * The panorama background to use.
	 *
	 * This option overrides the `background` option.
	 */
	panorama?: RemoteImage | TextureSource;

	/**
	 * Camera vertical field of view, in degrees.
	 *
	 * The distance between the player and the camera will be automatically computed from `fov` and `zoom`.
	 *
	 * @defaultValue `50`
	 *
	 * @see {@link SkinViewer.adjustCameraDistance}
	 */
	fov?: number;

	/**
	 * Zoom ratio of the player.
	 *
	 * This value affects the distance between the object and the camera.
	 * When set to `1.0`, the top edge of the player's head coincides with the edge of the canvas.
	 *
	 * The distance between the player and the camera will be automatically computed from `fov` and `zoom`.
	 *
	 * @defaultValue `0.9`
	 *
	 * @see {@link SkinViewer.adjustCameraDistance}
	 */
	zoom?: number;

	/**
	 * Whether to enable mouse control function.
	 *
	 * This function is implemented using {@link OrbitControls}.
	 * By default, zooming and rotating are enabled, and panning is disabled.
	 *
	 * @defaultValue `true`
	 */
	enableControls?: boolean;

	/**
	 * The animation to play on the player.
	 *
	 * @defaultValue If unspecified, no animation will be played.
	 */
	animation?: PlayerAnimation;

	/**
	 * The name tag to display above the player.
	 *
	 * @defaultValue If unspecified, no name tag will be displayed.
	 * @see {@link SkinViewer.nameTag}
	 */
	nameTag?: NameTagObject | string;

	/**
	 * Whether to automatically arrange multiple players and adjust the camera
	 * so that all of them are visible.
	 *
	 * @defaultValue `false`
	 */
	autoFit?: boolean;
}

/**
 * The SkinViewer renders the player on a canvas.
 */
export class SkinViewer {
	/**
	 * The canvas where the renderer draws its output.
	 */
	readonly canvas: HTMLCanvasElement;

	readonly scene: Scene;

	readonly camera: PerspectiveCamera;

	readonly renderer: WebGLRenderer;

	/**
	 * The OrbitControls component which is used to implement the mouse control function.
	 *
	 * @see {@link https://threejs.org/docs/#examples/en/controls/OrbitControls | OrbitControls - three.js docs}
	 */
	readonly controls: OrbitControls;

	/**
	 * All player objects in the scene. The first entry is used for backward compatibility.
	 */
	readonly players: PlayerObject[];

	/**
	 * The default player object for backward compatibility.
	 */
	get playerObject(): PlayerObject {
		return this.players[0];
	}

	/**
	 * A group that wraps the player object.
	 * It is used to center the player in the world.
	 */
	readonly playerWrapper: Group;

	readonly globalLight: AmbientLight = new AmbientLight(0xffffff, 3);
	readonly cameraLight: PointLight = new PointLight(0xffffff, 0.6);

	readonly composer: EffectComposer;
	readonly renderPass: RenderPass;
	readonly fxaaPass: ShaderPass;

	private skinCanvases: Map<PlayerObject, HTMLCanvasElement> = new Map();
	private capeCanvases: Map<PlayerObject, HTMLCanvasElement> = new Map();
	private earsCanvases: Map<PlayerObject, HTMLCanvasElement> = new Map();
	private skinTextures: Map<PlayerObject, Texture | null> = new Map();
	private capeTextures: Map<PlayerObject, Texture | null> = new Map();
	private earsTextures: Map<PlayerObject, Texture | null> = new Map();
	private backgroundTexture: Texture | null = null;

	get skinCanvas(): HTMLCanvasElement {
		return this.skinCanvases.get(this.playerObject) as HTMLCanvasElement;
	}

	get capeCanvas(): HTMLCanvasElement {
		return this.capeCanvases.get(this.playerObject) as HTMLCanvasElement;
	}

	get earsCanvas(): HTMLCanvasElement {
		return this.earsCanvases.get(this.playerObject) as HTMLCanvasElement;
	}

	private _disposed: boolean = false;
	private _renderPaused: boolean = false;
	private _zoom: number;
	private isUserRotating: boolean = false;

	/**
	 * Whether to rotate the player along the y axis.
	 *
	 * @defaultValue `false`
	 */
	autoRotate: boolean = false;

	/**
	 * The angular velocity of the player, in rad/s.
	 *
	 * @defaultValue `1.0`
	 * @see {@link autoRotate}
	 */
	autoRotateSpeed: number = 1.0;

	/**
	 * Whether to automatically spread players and adjust the camera to fit all
	 * of them into view.
	 *
	 * @defaultValue `false`
	 */
	autoFit: boolean = false;

	private animations: Map<PlayerObject, PlayerAnimation>;
	private _animation: PlayerAnimation | null = null;
	private clock: Clock;

	private animationID: number | null;
	private onContextLost: (event: Event) => void;
	private onContextRestored: () => void;

	private _pixelRatio: number | "match-device";
	private devicePixelRatioQuery: MediaQueryList | null;
	private onDevicePixelRatioChange: () => void;

	private _nameTag: NameTagObject | null = null;

	constructor(options: SkinViewerOptions = {}) {
		this.canvas = options.canvas === undefined ? document.createElement("canvas") : options.canvas;

		this.scene = new Scene();
		this.camera = new PerspectiveCamera();
		this.camera.add(this.cameraLight);
		this.scene.add(this.camera);
		this.scene.add(this.globalLight);
		ColorManagement.enabled = false;

		this.renderer = new WebGLRenderer({
			canvas: this.canvas,
			preserveDrawingBuffer: options.preserveDrawingBuffer === true, // default: false
		});

		this.onDevicePixelRatioChange = () => {
			this.renderer.setPixelRatio(window.devicePixelRatio);
			this.updateComposerSize();

			if (this._pixelRatio === "match-device") {
				this.devicePixelRatioQuery = matchMedia(`(resolution: ${window.devicePixelRatio}dppx)`);
				this.devicePixelRatioQuery.addEventListener("change", this.onDevicePixelRatioChange, { once: true });
			}
		};
		if (options.pixelRatio === undefined || options.pixelRatio === "match-device") {
			this._pixelRatio = "match-device";
			this.devicePixelRatioQuery = matchMedia(`(resolution: ${window.devicePixelRatio}dppx)`);
			this.devicePixelRatioQuery.addEventListener("change", this.onDevicePixelRatioChange, { once: true });
			this.renderer.setPixelRatio(window.devicePixelRatio);
		} else {
			this._pixelRatio = options.pixelRatio;
			this.devicePixelRatioQuery = null;
			this.renderer.setPixelRatio(options.pixelRatio);
		}

		this.renderer.setClearColor(0, 0);

		let renderTarget;
		if (this.renderer.capabilities.isWebGL2) {
			// Use float precision depth if possible
			// see https://github.com/bs-community/skinview3d/issues/111
			renderTarget = new WebGLRenderTarget(0, 0, {
				depthTexture: new DepthTexture(0, 0, FloatType),
			});
		}
		this.composer = new EffectComposer(this.renderer, renderTarget);
		this.renderPass = new RenderPass(this.scene, this.camera);
		this.fxaaPass = new ShaderPass(FXAAShader);
		this.composer.addPass(this.renderPass);
		this.composer.addPass(this.fxaaPass);

		const defaultPlayer = new PlayerObject();
		defaultPlayer.name = "player";
		defaultPlayer.skin.visible = false;
		defaultPlayer.cape.visible = false;
		this.players = [defaultPlayer];
		this.playerWrapper = new Group();
		this.playerWrapper.add(defaultPlayer);
		this.scene.add(this.playerWrapper);
		this.initPlayerData(defaultPlayer);

		this.controls = new OrbitControls(this.camera, this.canvas);
		this.controls.enablePan = false; // disable pan by default
		this.controls.minDistance = 10;
		this.controls.maxDistance = 256;

		if (options.enableControls === false) {
			this.controls.enabled = false;
		}

		if (options.skin !== undefined) {
			this.loadSkin(options.skin, {
				model: options.model,
				ears: options.ears === "current-skin",
			});
		}
		if (options.cape !== undefined) {
			this.loadCape(options.cape);
		}
		if (options.ears !== undefined && options.ears !== "current-skin") {
			this.loadEars(options.ears.source, {
				textureType: options.ears.textureType,
			});
		}
		if (options.width !== undefined) {
			this.width = options.width;
		}
		if (options.height !== undefined) {
			this.height = options.height;
		}
		if (options.background !== undefined) {
			this.background = options.background;
		}
		if (options.panorama !== undefined) {
			this.loadPanorama(options.panorama);
		}
		if (options.nameTag !== undefined) {
			this.nameTag = options.nameTag;
		}
		this.autoFit = options.autoFit === true;
		this.camera.position.z = 1;
		this._zoom = options.zoom === undefined ? 0.9 : options.zoom;
		this.fov = options.fov === undefined ? 50 : options.fov;

		this.animations = new Map();
		this.clock = new Clock();
		if (options.animation !== undefined && options.animation !== null) {
			options.animation.progress = 0;
			this.animations.set(this.playerObject, options.animation);
		}

		if (options.renderPaused === true) {
			this._renderPaused = true;
			this.animationID = null;
		} else {
			this.animationID = window.requestAnimationFrame(() => this.draw());
		}

		this.onContextLost = (event: Event) => {
			event.preventDefault();
			if (this.animationID !== null) {
				window.cancelAnimationFrame(this.animationID);
				this.animationID = null;
			}
		};

		this.onContextRestored = () => {
			this.renderer.setClearColor(0, 0); // Clear color might be lost
			if (!this._renderPaused && !this._disposed && this.animationID === null) {
				this.animationID = window.requestAnimationFrame(() => this.draw());
			}
		};

		this.canvas.addEventListener("webglcontextlost", this.onContextLost, false);
		this.canvas.addEventListener("webglcontextrestored", this.onContextRestored, false);
		this.canvas.addEventListener(
			"mousedown",
			() => {
				this.isUserRotating = true;
			},
			false
		);
		this.canvas.addEventListener(
			"mouseup",
			() => {
				this.isUserRotating = false;
			},
			false
		);
		this.canvas.addEventListener(
			"touchmove",
			e => {
				if (e.touches.length === 1) {
					this.isUserRotating = true;
				} else {
					this.isUserRotating = false;
				}
			},
			false
		);
		this.canvas.addEventListener(
			"touchend",
			() => {
				this.isUserRotating = false;
			},
			false
		);
	}

	private updateComposerSize(): void {
		this.composer.setSize(this.width, this.height);
		const pixelRatio = this.renderer.getPixelRatio();
		this.composer.setPixelRatio(pixelRatio);
		this.fxaaPass.material.uniforms["resolution"].value.x = 1 / (this.width * pixelRatio);
		this.fxaaPass.material.uniforms["resolution"].value.y = 1 / (this.height * pixelRatio);
	}

	private initPlayerData(player: PlayerObject): void {
		this.skinCanvases.set(player, document.createElement("canvas"));
		this.capeCanvases.set(player, document.createElement("canvas"));
		this.earsCanvases.set(player, document.createElement("canvas"));
		this.skinTextures.set(player, null);
		this.capeTextures.set(player, null);
		this.earsTextures.set(player, null);
	}

	private applySkinPlaceholder(player: PlayerObject): void {
		const canvas = this.skinCanvases.get(player) as HTMLCanvasElement;
		canvas.width = 64;
		canvas.height = 64;
		const ctx = canvas.getContext("2d");
		if (ctx) {
			ctx.fillStyle = "#c6c6c6";
			ctx.fillRect(0, 0, canvas.width, canvas.height);
		}
		this.recreateSkinTexture(player);
		player.skin.visible = true;
	}

	private recreateSkinTexture(player: PlayerObject): void {
		const old = this.skinTextures.get(player);
		if (old !== null && old !== undefined) {
			old.dispose();
		}
		const canvas = this.skinCanvases.get(player) as HTMLCanvasElement;
		const texture = new CanvasTexture(canvas);
		texture.magFilter = NearestFilter;
		texture.minFilter = NearestFilter;
		player.skin.map = texture;
		this.skinTextures.set(player, texture);
	}

	private recreateCapeTexture(player: PlayerObject): void {
		const old = this.capeTextures.get(player);
		if (old !== null && old !== undefined) {
			old.dispose();
		}
		const canvas = this.capeCanvases.get(player) as HTMLCanvasElement;
		const texture = new CanvasTexture(canvas);
		texture.magFilter = NearestFilter;
		texture.minFilter = NearestFilter;
		player.cape.map = texture;
		player.elytra.map = texture;
		this.capeTextures.set(player, texture);
	}

	private recreateEarsTexture(player: PlayerObject): void {
		const old = this.earsTextures.get(player);
		if (old !== null && old !== undefined) {
			old.dispose();
		}
		const canvas = this.earsCanvases.get(player) as HTMLCanvasElement;
		const texture = new CanvasTexture(canvas);
		texture.magFilter = NearestFilter;
		texture.minFilter = NearestFilter;
		player.ears.map = texture;
		this.earsTextures.set(player, texture);
	}

	loadSkin(empty: null, options?: SkinLoadOptions, player?: PlayerObject): void;
	loadSkin<S extends TextureSource | RemoteImage | File | Blob>(
		source: S,
		options?: SkinLoadOptions,
		player?: PlayerObject
	): S extends TextureSource ? void : Promise<void>;

	loadSkin(
		source: TextureSource | RemoteImage | File | Blob | null,
		options: SkinLoadOptions = {},
		player: PlayerObject = this.playerObject
	): void | Promise<void> {
		const skinCanvas = this.skinCanvases.get(player) as HTMLCanvasElement;
		const earsCanvas = this.earsCanvases.get(player) as HTMLCanvasElement;
		if (source === null) {
			this.resetSkin(player);
		} else if (isTextureSource(source)) {
			loadSkinToCanvas(skinCanvas, source);
			this.recreateSkinTexture(player);

			if (options.model === undefined || options.model === "auto-detect") {
				player.skin.modelType = inferModelType(skinCanvas);
			} else {
				player.skin.modelType = options.model;
			}

			if (options.makeVisible !== false) {
				player.skin.visible = true;
			}

			if (options.ears === true || options.ears == "load-only") {
				loadEarsToCanvasFromSkin(earsCanvas, source);
				this.recreateEarsTexture(player);
				if (options.ears === true) {
					player.ears.visible = true;
				}
			}
		} else if (source instanceof File || source instanceof Blob) {
			const url = URL.createObjectURL(source);
			return loadImage(url)
				.then(image => this.loadSkin(image, options, player))
				.finally(() => URL.revokeObjectURL(url));
		} else {
			return loadImage(source).then(image => this.loadSkin(image, options, player));
		}
	}

	resetSkin(player: PlayerObject = this.playerObject): void {
		this.applySkinPlaceholder(player);
	}

	loadCape(empty: null, options?: CapeLoadOptions, player?: PlayerObject): void;
	loadCape<S extends TextureSource | RemoteImage | File | Blob>(
		source: S,
		options?: CapeLoadOptions,
		player?: PlayerObject
	): S extends TextureSource ? void : Promise<void>;

	loadCape(
		source: TextureSource | RemoteImage | File | Blob | null,
		options: CapeLoadOptions = {},
		player: PlayerObject = this.playerObject
	): void | Promise<void> {
		const capeCanvas = this.capeCanvases.get(player) as HTMLCanvasElement;
		if (source === null) {
			this.resetCape(player);
		} else if (isTextureSource(source)) {
			loadCapeToCanvas(capeCanvas, source);
			this.recreateCapeTexture(player);

			if (options.makeVisible !== false) {
				player.backEquipment = options.backEquipment === undefined ? "cape" : options.backEquipment;
			}
		} else if (source instanceof File || source instanceof Blob) {
			const url = URL.createObjectURL(source);
			return loadImage(url)
				.then(image => this.loadCape(image, options, player))
				.finally(() => URL.revokeObjectURL(url));
		} else {
			return loadImage(source).then(image => this.loadCape(image, options, player));
		}
	}

	resetCape(player: PlayerObject = this.playerObject): void {
		player.backEquipment = null;
		player.cape.map = null;
		player.elytra.map = null;
		const texture = this.capeTextures.get(player);
		if (texture !== null && texture !== undefined) {
			texture.dispose();
			this.capeTextures.set(player, null);
		}
	}

	loadEars(empty: null, options?: EarsLoadOptions, player?: PlayerObject): void;
	loadEars<S extends TextureSource | RemoteImage | File | Blob>(
		source: S,
		options?: EarsLoadOptions,
		player?: PlayerObject
	): S extends TextureSource ? void : Promise<void>;

	loadEars(
		source: TextureSource | RemoteImage | File | Blob | null,
		options: EarsLoadOptions = {},
		player: PlayerObject = this.playerObject
	): void | Promise<void> {
		const earsCanvas = this.earsCanvases.get(player) as HTMLCanvasElement;
		if (source === null) {
			this.resetEars(player);
		} else if (isTextureSource(source)) {
			if (options.textureType === "skin") {
				loadEarsToCanvasFromSkin(earsCanvas, source);
			} else {
				loadEarsToCanvas(earsCanvas, source);
			}
			this.recreateEarsTexture(player);

			if (options.makeVisible !== false) {
				player.ears.visible = true;
			}
		} else if (source instanceof File || source instanceof Blob) {
			const url = URL.createObjectURL(source);
			return loadImage(url)
				.then(image => this.loadEars(image, options, player))
				.finally(() => URL.revokeObjectURL(url));
		} else {
			return loadImage(source).then(image => this.loadEars(image, options, player));
		}
	}

	resetEars(player: PlayerObject = this.playerObject): void {
		player.ears.visible = false;
		player.ears.map = null;
		const texture = this.earsTextures.get(player);
		if (texture !== null && texture !== undefined) {
			texture.dispose();
			this.earsTextures.set(player, null);
		}
	}

	private layoutPlayers(): void {
		const count = this.players.length;
		const spacing = 20;
		const offset = ((count - 1) * spacing) / 2;
		for (let i = 0; i < count; i++) {
			this.players[i].position.x = i * spacing - offset;
		}
	}

	addPlayer(options: SkinLoadOptions = {}): PlayerObject {
		const player = new PlayerObject();
		player.cape.visible = false;
		if (options.model !== undefined && options.model !== "auto-detect") {
			player.skin.modelType = options.model;
		}
		this.initPlayerData(player);
		this.applySkinPlaceholder(player);
		this.players.push(player);
		this.playerWrapper.add(player);
		return player;
	}

	removePlayer(player: PlayerObject): void {
		const index = this.players.indexOf(player);
		if (index !== -1) {
			this.playerWrapper.remove(player);
			this.players.splice(index, 1);
			this.resetSkin(player);
			this.resetCape(player);
			this.resetEars(player);
			const skinTexture = this.skinTextures.get(player);
			if (skinTexture) {
				skinTexture.dispose();
			}
			this.skinCanvases.delete(player);
			this.capeCanvases.delete(player);
			this.earsCanvases.delete(player);
			this.skinTextures.delete(player);
			this.capeTextures.delete(player);
			this.earsTextures.delete(player);
		}
	}

	loadPanorama<S extends TextureSource | RemoteImage>(source: S): S extends TextureSource ? void : Promise<void> {
		return this.loadBackground(source, EquirectangularReflectionMapping);
	}

	loadBackground<S extends TextureSource | RemoteImage>(
		source: S,
		mapping?: Mapping
	): S extends TextureSource ? void : Promise<void>;

	loadBackground<S extends TextureSource | RemoteImage>(source: S, mapping?: Mapping): void | Promise<void> {
		if (isTextureSource(source)) {
			if (this.backgroundTexture !== null) {
				this.backgroundTexture.dispose();
			}
			this.backgroundTexture = new Texture();
			this.backgroundTexture.image = source;
			if (mapping !== undefined) {
				this.backgroundTexture.mapping = mapping;
			}
			this.backgroundTexture.needsUpdate = true;
			this.scene.background = this.backgroundTexture;
		} else {
			return loadImage(source).then(image => this.loadBackground(image, mapping));
		}
	}

	private draw(): void {
		const dt = this.clock.getDelta();
		for (const player of this.players) {
			const anim = this.animations.get(player);
			if (anim !== undefined) {
				anim.update(player, dt);
			}
		}
		if (this.autoRotate) {
			if (!(this.controls.enableRotate && this.isUserRotating)) {
				this.playerWrapper.rotation.y += dt * this.autoRotateSpeed;
			}
		}
		if (this.autoFit) {
			this.layoutPlayers();
			this.adjustCameraDistance();
		}
		this.controls.update();
		this.render();
		this.animationID = window.requestAnimationFrame(() => this.draw());
	}

	/**
	 * Renders the scene to the canvas.
	 * This method does not change the animation progress.
	 */
	render(): void {
		this.composer.render();
	}

	setSize(width: number, height: number): void {
		this.camera.aspect = width / height;
		this.camera.updateProjectionMatrix();
		this.renderer.setSize(width, height);
		this.updateComposerSize();
	}

	dispose(): void {
		this._disposed = true;

		this.canvas.removeEventListener("webglcontextlost", this.onContextLost, false);
		this.canvas.removeEventListener("webglcontextrestored", this.onContextRestored, false);

		if (this.devicePixelRatioQuery !== null) {
			this.devicePixelRatioQuery.removeEventListener("change", this.onDevicePixelRatioChange);
			this.devicePixelRatioQuery = null;
		}

		if (this.animationID !== null) {
			window.cancelAnimationFrame(this.animationID);
			this.animationID = null;
		}

		this.controls.dispose();
		this.renderer.dispose();
		for (const player of this.players) {
			this.resetSkin(player);
			this.resetCape(player);
			this.resetEars(player);
		}
		this.background = null;
		(this.fxaaPass.fsQuad as FullScreenQuad).dispose();
	}

	get disposed(): boolean {
		return this._disposed;
	}

	/**
	 * Whether rendering and animations are paused.
	 * Setting this property to true will stop both rendering and animation loops.
	 * Setting it back to false will resume them.
	 */
	get renderPaused(): boolean {
		return this._renderPaused;
	}

	set renderPaused(value: boolean) {
		this._renderPaused = value;

		if (this._renderPaused && this.animationID !== null) {
			window.cancelAnimationFrame(this.animationID);
			this.animationID = null;
			this.clock.stop();
			this.clock.autoStart = true;
		} else if (
			!this._renderPaused &&
			!this._disposed &&
			!this.renderer.getContext().isContextLost() &&
			this.animationID == null
		) {
			this.animationID = window.requestAnimationFrame(() => this.draw());
		}
	}

	get width(): number {
		return this.renderer.getSize(new Vector2()).width;
	}

	set width(newWidth: number) {
		this.setSize(newWidth, this.height);
	}

	get height(): number {
		return this.renderer.getSize(new Vector2()).height;
	}

	set height(newHeight: number) {
		this.setSize(this.width, newHeight);
	}

	get background(): null | Color | Texture {
		return this.scene.background;
	}

	set background(value: null | ColorRepresentation | Texture) {
		if (value === null || value instanceof Color || value instanceof Texture) {
			this.scene.background = value;
		} else {
			this.scene.background = new Color(value);
		}
		if (this.backgroundTexture !== null && value !== this.backgroundTexture) {
			this.backgroundTexture.dispose();
			this.backgroundTexture = null;
		}
	}

	adjustCameraDistance(): void {
		let width = 16.5;
		if (this.autoFit && this.players.length > 1) {
			width += 20 * (this.players.length - 1);
		}
		let distance = 4.5 + width / Math.tan(((this.fov / 180) * Math.PI) / 2) / this.zoom;

		// limit distance between 10 ~ 256 (default min / max distance of OrbitControls)
		if (distance < 10) {
			distance = 10;
		} else if (distance > 256) {
			distance = 256;
		}

		this.camera.position.multiplyScalar(distance / this.camera.position.length());
		this.camera.updateProjectionMatrix();
	}

	resetCameraPose(): void {
		this.camera.position.set(0, 0, 1);
		this.camera.rotation.set(0, 0, 0);
		this.adjustCameraDistance();
	}

	get fov(): number {
		return this.camera.fov;
	}

	set fov(value: number) {
		this.camera.fov = value;
		this.adjustCameraDistance();
	}

	get zoom(): number {
		return this._zoom;
	}

	set zoom(value: number) {
		this._zoom = value;
		this.adjustCameraDistance();
	}

	get pixelRatio(): number | "match-device" {
		return this._pixelRatio;
	}

	set pixelRatio(newValue: number | "match-device") {
		if (newValue === "match-device") {
			if (this._pixelRatio !== "match-device") {
				this._pixelRatio = newValue;
				this.onDevicePixelRatioChange();
			}
		} else {
			if (this._pixelRatio === "match-device" && this.devicePixelRatioQuery !== null) {
				this.devicePixelRatioQuery.removeEventListener("change", this.onDevicePixelRatioChange);
				this.devicePixelRatioQuery = null;
			}
			this._pixelRatio = newValue;
			this.renderer.setPixelRatio(newValue);
			this.updateComposerSize();
		}
	}

	/**
	 * Returns the animation currently assigned to the given player, or `null` if none is playing.
	 */
	getAnimation(player: PlayerObject): PlayerAnimation | null {
		return this.animations.get(player) ?? null;
	}

	setAnimation(player: PlayerObject, animation: PlayerAnimation | null): void {
<<<<<<< HEAD
		if (this.getAnimation(player) !== animation) {
=======
		if (this._animation !== animation) {
>>>>>>> 732e5059
			player.resetJoints();
			player.position.set(0, 0, 0);
			player.rotation.set(0, 0, 0);
			this.clock.stop();
			this.clock.autoStart = true;
		}
		if (animation !== null) {
			animation.progress = 0;
			this.animations.set(player, animation);
		} else {
			this.animations.delete(player);
		}
		if (player === this.playerObject) {
			this._animation = animation;
		}
	}

	/**
	 * The animation that is current playing on the primary player, or `null` if no animation is playing.
	 *
	 * Setting this property to a different value will change the current animation for the primary player.
	 * The player's pose and the progress of the new animation will be reset before playing.
	 *
	 * Setting this property to `null` will stop the current animation and reset the player's pose.
	 */
	get animation(): PlayerAnimation | null {
		return this.getAnimation(this.playerObject);
	}

	set animation(animation: PlayerAnimation | null) {
		this.setAnimation(this.playerObject, animation);
	}

	/**
	 * Instantiates the given animation class and assigns it to a player.
	 *
	 * @param cls - The animation class to instantiate.
	 * @param player - The player to assign the created animation to. Defaults to the primary player.
	 * @returns The created animation instance.
	 */
	loadAnimationClass(cls: typeof PlayerAnimation, player: PlayerObject = this.playerObject): PlayerAnimation {
		const animation = new (cls as new () => PlayerAnimation)();
		this.setAnimation(player, animation);
		return animation;
	}

	/**
	 * The name tag to display above the player, or `null` if there is none.
	 *
	 * When setting this property to a `string` value, a {@link NameTagObject}
	 * will be automatically created with default options.
	 *
	 * @example
	 * ```
	 * skinViewer.nameTag = "hello";
	 * skinViewer.nameTag = new NameTagObject("hello", { textStyle: "yellow" });
	 * skinViewer.nameTag = null;
	 * ```
	 */
	get nameTag(): NameTagObject | null {
		return this._nameTag;
	}

	set nameTag(newVal: NameTagObject | string | null) {
		if (this._nameTag !== null) {
			// Remove the old name tag from the scene
			this.playerWrapper.remove(this._nameTag);
		}

		if (newVal !== null) {
			if (!(newVal instanceof Object3D)) {
				newVal = new NameTagObject(newVal);
			}

			// Add the new name tag to the scene
			this.playerWrapper.add(newVal);
			// Set y position
			newVal.position.y = 20;
		}

		this._nameTag = newVal;
	}
}<|MERGE_RESOLUTION|>--- conflicted
+++ resolved
@@ -1011,11 +1011,7 @@
 	}
 
 	setAnimation(player: PlayerObject, animation: PlayerAnimation | null): void {
-<<<<<<< HEAD
 		if (this.getAnimation(player) !== animation) {
-=======
-		if (this._animation !== animation) {
->>>>>>> 732e5059
 			player.resetJoints();
 			player.position.set(0, 0, 0);
 			player.rotation.set(0, 0, 0);
